const path = require('path');
const fs = require('fs');
const knexConfig = require('./knexfile.js');
const Knex = require('knex');
const logger = require('./utils/logger.js');

// --- Initialize Knex ---
let knexInstance;
try {
    const dataDir = path.join(__dirname, 'data');
    if (!fs.existsSync(dataDir)) {
        fs.mkdirSync(dataDir);
        logger.info("[DB] Created data directory.");
    }
    knexInstance = Knex(knexConfig.development);

    // Add event listener for query logging
    knexInstance.on('query', (queryData) => {
        logger.debug('[DB Query]', { sql: queryData.sql, bindings: queryData.bindings });
    });

    // Test connection immediately after initialization
    knexInstance.raw('SELECT 1')
      .then(() => { logger.info("[DB] Knex connected (Early Check)."); })
      .catch((err) => { logger.error("[DB] FATAL: Knex connection failed (Early Check).", err); process.exit(1); });

} catch (error) {
     logger.error("[DB] FATAL: Error initializing Knex instance.", error);
     process.exit(1);
}

// --- Define ALL Functions FIRST ---

function initializeDatabase() { return Promise.resolve(); }

async function addUser(userId, username) {
  try {
    const existingUser = await knexInstance('users').where({ id: userId }).first();
    if (existingUser) {
      if (existingUser.username !== username) {
        await knexInstance('users').where({ id: userId }).update({ username: username });
        logger.debug(`[DB] Updated username for user ${userId} to ${username}`);
      }
      // If user exists, we don't modify their preferences here.
      // Specific functions will handle preference updates.
      return true;
    } else {
      await knexInstance('users').insert({
        id: userId,
        username: username,
        timezone_offset: 0.0,      // Default GMT+0
        view_mode: 'pc',           // Default 'pc'
        reminder_enabled: false,   // Default false
        reminder_time_utc: null,   // Default null
        // Initialize bot_join_date when a new user is added
        bot_join_date: knexInstance.fn.now()
      });
      logger.info(`[DB] Added new user ${userId} (${username}) with default preferences and bot_join_date`);
      return true;
    }
  } catch (error) { logger.error(`[DB] Error adding/updating user ${userId}:`, error); return false; }
}

// --- Bot Profile Functions ---

async function setBotUsername(userId, newBotUsername) {
  const newBotUsernameLower = newBotUsername.toLowerCase();
  try {
    // Check if the lowercase username is already taken by another user
    const existingUserWithUsername = await knexInstance('users')
      .whereRaw('LOWER(bot_username) = ?', [newBotUsernameLower])
      .whereNot('id', userId)
      .first();

    if (existingUserWithUsername) {
      logger.warn(`[DB] Attempt to set bot_username: ${newBotUsername} for user ${userId} failed. Username taken by user ${existingUserWithUsername.id}`);
      return { success: false, error: 'taken' };
    }

    const currentUser = await knexInstance('users').where({ id: userId }).first();

    if (!currentUser) {
        logger.warn(`[DB] Attempt to set bot_username for non-existent user ${userId}`);
        return { success: false, error: 'not_found' };
    }

    const updatePayload = { bot_username: newBotUsername };
    const veryOldDate = '2024-01-01T00:00:00.000Z'; // Arbitrary date to consider "very old" or uninitialized

    // Update bot_join_date if it's the first time setting username OR if current date is null/very old
    if (!currentUser.bot_username || !currentUser.bot_join_date || new Date(currentUser.bot_join_date) < new Date(veryOldDate)) {
        updatePayload.bot_join_date = knexInstance.fn.now();
        logger.info(`[DB] Updating bot_join_date for user ${userId} along with bot_username.`);
    }

    await knexInstance('users').where({ id: userId }).update(updatePayload);
    logger.info(`[DB] Successfully set bot_username to ${newBotUsername} for user ${userId}`);
    return { success: true };

  } catch (error) {
    logger.error(`[DB] Error setting bot_username for user ${userId} to ${newBotUsername}:`, error);
    return { success: false, error: 'db_error' };
  }
}

async function getUser(userId) {
  try {
    const user = await knexInstance('users')
      .where({ id: userId })
      .select('id', 'username', 'bot_username', 'bot_join_date', 'diamond_locks_balance', 'notify_on_new_message') // Added notify_on_new_message
      .first();
    return user || null;
  } catch (error) {
    logger.error(`[DB] Error getting user ${userId}:`, error);
    return null;
  }
}

async function getUserProfileStats(userId) {
  try {
    const worldsTrackedResult = await knexInstance('worlds')
      .where({ user_id: userId })
      .count({ count: '*' })
      .first();
    const worldsTracked = worldsTrackedResult ? Number(worldsTrackedResult.count) : 0;

    const worldsLockedResult = await knexInstance('locked_worlds')
      .where({ user_id: userId })
      .count({ count: '*' })
      .first();
    const worldsLocked = worldsLockedResult ? Number(worldsLockedResult.count) : 0;

    const marketListingsActiveResult = await knexInstance('market_listings')
      .where({ seller_user_id: userId })
      .count({ count: '*' })
      .first();
    const marketListingsActive = marketListingsActiveResult ? Number(marketListingsActiveResult.count) : 0;

    return {
      worldsTracked,
      worldsLocked,
      marketListingsActive,
      // Future: team_members: 0
    };
  } catch (error) {
    logger.error(`[DB] Error getting profile stats for user ${userId}:`, error);
    return {
      worldsTracked: 0,
      worldsLocked: 0,
      marketListingsActive: 0,
    };
  }
}

async function getBotUsername(userId) {
  try {
    const user = await knexInstance('users').where({ id: userId }).select('bot_username').first();
    if (user) {
      return user.bot_username;
    }
    return null;
  } catch (error) {
    logger.error(`[DB] Error getting bot_username for user ${userId}:`, error);
    return null;
  }
}

async function getUserByBotUsername(botUsername) {
  try {
    // Case-insensitive search for bot_username
    const user = await knexInstance('users')
      .whereRaw('LOWER(bot_username) = ?', [botUsername.toLowerCase()])
      .first();
    return user || null;
  } catch (error) {
    logger.error(`[DB] Error getting user by bot_username ${botUsername}:`, error);
    return null;
  }
}

// --- Marketplace Functions ---

async function getLockedWorldForListing(userId, worldName) {
  const worldNameUpper = worldName.toUpperCase();
  logger.debug(`[DB] Fetching locked world ${worldNameUpper} for user ${userId} for listing purposes.`);
  try {
    const world = await knexInstance('locked_worlds')
      .where({ user_id: userId, world_name: worldNameUpper })
      .first(); // Selects all columns by default, including 'id'
    return world || null;
  } catch (error) {
    logger.error(`[DB] Error fetching locked world ${worldNameUpper} for listing by user ${userId}:`, error);
    return null;
  }
}

async function isWorldListed(lockedWorldId) {
  logger.debug(`[DB] Checking if locked_world_id ${lockedWorldId} is already listed.`);
  try {
    const listing = await knexInstance('market_listings')
      .where({ locked_world_id: lockedWorldId })
      .first();
    return !!listing; // True if listing exists, false otherwise
  } catch (error) {
    logger.error(`[DB] Error checking if world ${lockedWorldId} is listed:`, error);
    return false; // Assume not listed on error, or handle error more specifically
  }
}

async function createMarketListing(sellerUserId, lockedWorldId, priceDl, listingNote = null) {
  logger.info(`[DB] Creating market listing for locked_world_id ${lockedWorldId} by user ${sellerUserId} for ${priceDl} DLs.`);
  try {
    const [listingId] = await knexInstance('market_listings').insert({
      seller_user_id: sellerUserId,
      locked_world_id: lockedWorldId,
      price_dl: priceDl,
      listing_note: listingNote,
      // listed_on_date will use defaultTo(knex.fn.now())
    }).returning('id'); // Correct way to get ID in PostgreSQL, for SQLite it's often lastID

    // For SQLite, Knex typically returns the last inserted ID directly or an array with it.
    // If listingId is an object like { id: newId }, extract it.
    const newListingId = (typeof listingId === 'object' && listingId !== null) ? listingId.id : listingId;


    if (newListingId) {
      logger.info(`[DB] Market listing created with ID: ${newListingId}`);
      return { success: true, listingId: newListingId };
    } else {
      // This path might be taken if .returning('id') isn't fully supported or if insert fails silently (unlikely for errors)
      // Fallback for SQLite if direct ID isn't returned by .returning('id') - though it usually is for autoIncrement.
      // This part might be redundant if knex handles SQLite's `lastID` correctly with `.returning('id')`.
      // A more robust way for SQLite specifically would be another query for `last_insert_rowid()` if needed,
      // but knex tries to abstract this.
      logger.warn('[DB] Market listing possibly created, but ID not returned directly by insert. This might indicate an issue or specific DB driver behavior.');
      // For now, assume success if no error, but log that ID retrieval was not direct.
      // This case should be tested with the specific DB (SQLite).
      // Knex documentation suggests .returning('id') should work for SQLite as well.
      return { success: true, listingId: null }; // Or attempt a last_insert_rowid() if critical
    }
  } catch (error) {
    logger.error(`[DB] Error creating market listing for locked_world_id ${lockedWorldId}:`, error);
    if (error.message && error.message.includes('UNIQUE constraint failed: market_listings.locked_world_id')) {
        return { success: false, error: 'already_listed' }; // More specific error
    }
    return { success: false, error: 'db_error' };
  }
}

async function getUserDiamondLocksBalance(userId) {
  logger.debug(`[DB] Fetching diamond_locks_balance for user ${userId}.`);
  try {
    const user = await knexInstance('users')
      .where({ id: userId })
      .select('diamond_locks_balance')
      .first();
    return user ? user.diamond_locks_balance : 0; // Default to 0 if user not found or balance is null
  } catch (error) {
    logger.error(`[DB] Error fetching diamond_locks_balance for user ${userId}:`, error);
    return 0; // Default to 0 on error
  }
}

async function getMarketListings(options = {}) {
  const {
    page = 1,
    pageSize = 10, // Default page size
    min_price,
    max_price,
    seller_user_id,
    seller_bot_username, // For lookup before calling this, or handle join here
    // world_name_search, // Future
  } = options;

  logger.debug('[DB] getMarketListings called with options:', options);

  try {
    const query = knexInstance('market_listings as ml')
      .leftJoin('locked_worlds as lw', 'ml.locked_world_id', 'lw.id')
      .leftJoin('users as u', 'ml.seller_user_id', 'u.id')
      .select(
        'ml.id as listing_id',
        'lw.world_name',
        'ml.price_dl',
        'u.bot_username as seller_bot_username',
        'u.username as seller_discord_tag', // Fallback or additional info
        'ml.listing_note',
        'lw.note as locked_world_note',
        'lw.lock_type',
        'ml.listed_on_date'
      );

    const countQuery = knexInstance('market_listings as ml')
      .leftJoin('users as u', 'ml.seller_user_id', 'u.id'); // Join for seller_bot_username filter

    if (min_price !== undefined && min_price !== null) {
      query.andWhere('ml.price_dl', '>=', min_price);
      countQuery.andWhere('ml.price_dl', '>=', min_price);
    }
    if (max_price !== undefined && max_price !== null) {
      query.andWhere('ml.price_dl', '<=', max_price);
      countQuery.andWhere('ml.price_dl', '<=', max_price);
    }
    if (seller_user_id) {
      query.andWhere('ml.seller_user_id', seller_user_id);
      countQuery.andWhere('ml.seller_user_id', seller_user_id);
    }
    if (seller_bot_username) {
      // This assumes seller_bot_username is unique or we accept multiple users if not.
      // For exact match, ensure bot_username is handled case insensitively if desired.
      query.andWhereRaw('LOWER(u.bot_username) = LOWER(?)', [seller_bot_username]);
      countQuery.andWhereRaw('LOWER(u.bot_username) = LOWER(?)', [seller_bot_username]);
    }
    // Add other filters like world_name_search here if implemented

    // Get total count
    const totalResult = await countQuery.count({ total: '*' }).first();
    const total = totalResult ? Number(totalResult.total) : 0;

    // Get paginated results
    query
      .orderBy('ml.listed_on_date', 'desc') // Default sort: newest first
      .limit(pageSize)
      .offset((page - 1) * pageSize);

    const listings = await query;

    // Post-process seller_bot_username to use seller_discord_tag if bot_username is null
    const processedListings = listings.map(listing => ({
        ...listing,
        seller_display_name: listing.seller_bot_username || listing.seller_discord_tag || 'Unknown Seller'
    }));


    logger.debug(`[DB] getMarketListings fetched ${processedListings.length} listings, total count ${total}`);
    return { listings: processedListings, total };

  } catch (error) {
    logger.error('[DB] Error fetching market listings:', error);
    return { listings: [], total: 0 };
  }
}

async function cancelMarketListing(listingId, sellerUserId) {
  logger.info(`[DB] User ${sellerUserId} attempting to cancel market listing ID ${listingId}.`);
  try {
    const deletedCount = await knexInstance('market_listings')
      .where({
        id: listingId,
        seller_user_id: sellerUserId,
      })
      .del();

    if (deletedCount > 0) {
      logger.info(`[DB] Market listing ID ${listingId} cancelled successfully by user ${sellerUserId}.`);
      return { success: true };
    } else {
      logger.warn(`[DB] Market listing ID ${listingId} not found or not owned by user ${sellerUserId}. No rows deleted.`);
      // Check if listing exists at all to differentiate "not found" vs "not owner"
      const listingExists = await knexInstance('market_listings').where({ id: listingId }).first();
      if (!listingExists) {
          return { success: false, error: 'not_found' };
      }
      return { success: false, error: 'not_owner' };
    }
  } catch (error) {
    logger.error(`[DB] Error cancelling market listing ID ${listingId} for user ${sellerUserId}:`, error);
    return { success: false, error: 'db_error' };
  }
}

async function updateMarketListingPrice(listingId, sellerUserId, newPrice) {
  logger.info(`[DB] User ${sellerUserId} attempting to update price for listing ID ${listingId} to ${newPrice} DLs.`);

  if (typeof newPrice !== 'number' || newPrice <= 0 || !Number.isInteger(newPrice)) {
    logger.warn(`[DB] Invalid price provided for update: ${newPrice}`);
    return { success: false, error: 'invalid_price' };
  }

  try {
    const updatedCount = await knexInstance('market_listings')
      .where({
        id: listingId,
        seller_user_id: sellerUserId,
      })
      .update({
        price_dl: newPrice,
        // Potentially update listed_on_date here if desired, e.g., listed_on_date: knexInstance.fn.now()
      });

    if (updatedCount > 0) {
      logger.info(`[DB] Price for market listing ID ${listingId} updated successfully to ${newPrice} DLs by user ${sellerUserId}.`);
      return { success: true };
    } else {
      logger.warn(`[DB] Market listing ID ${listingId} not found or not owned by user ${sellerUserId} for price update. No rows updated.`);
      const listingExists = await knexInstance('market_listings').where({ id: listingId }).first();
      if (!listingExists) {
          return { success: false, error: 'not_found' };
      }
      return { success: false, error: 'not_owner' };
    }
  } catch (error) {
    logger.error(`[DB] Error updating price for market listing ID ${listingId} by user ${sellerUserId}:`, error);
    return { success: false, error: 'db_error' };
  }
}

async function getMarketListingById(listingId) {
  logger.debug(`[DB] Fetching market listing by ID: ${listingId}`);
  try {
    const listing = await knexInstance('market_listings as ml')
      .leftJoin('locked_worlds as lw', 'ml.locked_world_id', 'lw.id')
      .leftJoin('users as u', 'ml.seller_user_id', 'u.id')
      .where('ml.id', listingId)
      .select(
        'ml.id as listing_id',
        'ml.seller_user_id',
        'ml.locked_world_id', // This is lw.id essentially
        'ml.price_dl',
        'ml.listing_note',
        'ml.listed_on_date',
        'lw.world_name',
        'lw.lock_type',
        'u.bot_username as seller_bot_username',
        'u.username as seller_discord_tag' // Original Discord tag of seller
      )
      .first();

    if (listing) {
        // For consistency with getMarketListings display name logic
        listing.seller_display_name = listing.seller_bot_username || listing.seller_discord_tag || 'Unknown Seller';
    }
    return listing || null;
  } catch (error) {
    logger.error(`[DB] Error fetching market listing by ID ${listingId}:`, error);
    return null;
  }
}

// Renamed from addLockedWorld for clarity, and adapted for transfer.
// oldUserId is used for verification if needed, but transaction implies seller owns it.
async function transferLockedWorld(lockedWorldId, newUserId, oldUserId, buyerUsername, sellerUsername, trx) {
  logger.info(`[DB] Transferring locked world ID ${lockedWorldId} from user ${oldUserId} to ${newUserId} (Buyer: ${buyerUsername}, Seller: ${sellerUsername})`);
  try {
    const worldToTransfer = await (trx || knexInstance)('locked_worlds').where({ id: lockedWorldId, user_id: oldUserId }).first();
    if (!worldToTransfer) {
        logger.warn(`[DB] transferLockedWorld: World ID ${lockedWorldId} not found or not owned by seller ${oldUserId}.`);
        return false; // World not found or not owned by seller
    }

    const updatedCount = await (trx || knexInstance)('locked_worlds')
      .where({ id: lockedWorldId, user_id: oldUserId }) // Ensure it's still owned by seller
      .update({
        user_id: newUserId,
        note: `Purchased from ${sellerUsername || oldUserId} by ${buyerUsername || newUserId}. Original note: ${worldToTransfer.note || ''}`.substring(0, 255), // Max length for notes
        locked_on_date: knexInstance.fn.now(), // Reset locked_on_date for new owner
        // world_name, lock_type remain the same
      });
    return updatedCount > 0;
  } catch (error) {
    logger.error(`[DB] Error transferring locked world ID ${lockedWorldId}:`, error);
    throw error; // Re-throw to be caught by transaction
  }
}

async function processMarketPurchase(buyerUserId, sellerUserId, listingId, lockedWorldId, priceDl, buyerUsername, sellerUsername, worldName) {
  logger.info(`[DB] Processing market purchase: Buyer ${buyerUserId} (${buyerUsername}), Seller ${sellerUserId} (${sellerUsername}), Listing ${listingId}, World ${lockedWorldId} (${worldName}), Price ${priceDl} DLs`);

  return knexInstance.transaction(async (trx) => {
    try {
      // 1. Verify and decrement buyer's balance
      const buyer = await trx('users').where({ id: buyerUserId }).select('diamond_locks_balance').firstForUpdate(); // Lock row
      if (!buyer || buyer.diamond_locks_balance < priceDl) {
        logger.warn(`[DB] Purchase failed: Buyer ${buyerUserId} has insufficient funds (${buyer ? buyer.diamond_locks_balance : 'N/A'}) for price ${priceDl}.`);
        throw new Error('insufficient_funds');
      }
      await trx('users').where({ id: buyerUserId }).decrement('diamond_locks_balance', priceDl);
      logger.info(`[DB] Decremented ${priceDl} DLs from buyer ${buyerUserId}.`);

      // 2. Increment seller's balance
      await trx('users').where({ id: sellerUserId }).increment('diamond_locks_balance', priceDl);
      logger.info(`[DB] Incremented ${priceDl} DLs to seller ${sellerUserId}.`);

      // 3. Transfer locked world ownership
      const transferred = await transferLockedWorld(lockedWorldId, buyerUserId, sellerUserId, buyerUsername, sellerUsername, trx);
      if (!transferred) {
        logger.error(`[DB] Purchase failed: World transfer failed for locked_world_id ${lockedWorldId}.`);
        throw new Error('world_transfer_failed');
      }
      logger.info(`[DB] Transferred locked_world_id ${lockedWorldId} to buyer ${buyerUserId}.`);

      // 4. Delete the market listing
      const deletedListingCount = await trx('market_listings').where({ id: listingId }).del();
      if (deletedListingCount === 0) {
        logger.warn(`[DB] Purchase issue: Listing ID ${listingId} not found during deletion (อาจถูกซื้อไปแล้วหรือถูกยกเลิก).`);
        throw new Error('listing_not_found_during_delete'); // Listing vanished mid-transaction
      }
      logger.info(`[DB] Deleted market listing ID ${listingId}.`);

      return { success: true, worldName: worldName };

    } catch (error) {
      logger.error(`[DB] Market purchase transaction failed for listing ${listingId}:`, error.message);
      // Convert specific errors or re-throw
      if (error.message === 'insufficient_funds' ||
          error.message === 'world_transfer_failed' ||
          error.message === 'listing_not_found_during_delete') {
        // These are custom errors thrown above that we want to propagate with a specific code
        // For Knex transaction, throwing an error automatically rolls back.
        // The return { success: false, error: error.message } will be handled by the calling command.
         throw error; // Let it be caught by the final catch block of this function
      }
      throw new Error('db_error'); // Generic DB error for other issues
    }
  })
  .then(result => result) // If transaction succeeds
  .catch(err => { // If transaction fails (rollback)
    logger.error(`[DB] Transaction explicitly rolled back or failed for purchase of listing ${listingId}: ${err.message}`);
    return { success: false, error: err.message || 'db_error' };
  });
}

async function removeTeamMember(teamId, memberUserIdToRemove, currentOwnerUserId) {
  logger.info(`[DB] Owner ${currentOwnerUserId} attempting to remove member ${memberUserIdToRemove} from team ${teamId}`);
  try {
    const team = await knexInstance('teams').where({ id: teamId }).first();
    if (!team) return { success: false, error: 'team_not_found' };
    if (team.owner_user_id !== currentOwnerUserId) return { success: false, error: 'not_owner' };
    if (memberUserIdToRemove === currentOwnerUserId) return { success: false, error: 'cannot_kick_self' };

    const memberExists = await knexInstance('team_members').where({ team_id: teamId, user_id: memberUserIdToRemove }).first();
    if (!memberExists) return { success: false, error: 'member_not_found' };

    const deletedCount = await knexInstance('team_members')
      .where({ team_id: teamId, user_id: memberUserIdToRemove })
      .del();

    return deletedCount > 0 ? { success: true } : { success: false, error: 'db_error' }; // Should be >0 if memberExists
  } catch (error) {
    logger.error(`[DB] Error removing team member ${memberUserIdToRemove} from team ${teamId}:`, error);
    return { success: false, error: 'db_error' };
  }
}

async function transferTeamOwnership(teamId, currentOwnerUserId, newOwnerUserId) {
  logger.info(`[DB] Owner ${currentOwnerUserId} attempting to transfer ownership of team ${teamId} to ${newOwnerUserId}`);
  try {
    const team = await knexInstance('teams').where({ id: teamId }).first();
    if (!team) return { success: false, error: 'team_not_found' };
    if (team.owner_user_id !== currentOwnerUserId) return { success: false, error: 'not_owner' };
    if (newOwnerUserId === currentOwnerUserId) return { success: false, error: 'cannot_transfer_to_self' };

    const newOwnerIsMember = await knexInstance('team_members')
      .where({ team_id: teamId, user_id: newOwnerUserId })
      .first();
    if (!newOwnerIsMember) return { success: false, error: 'new_owner_not_member' };

    await knexInstance('teams')
      .where({ id: teamId })
      .update({ owner_user_id: newOwnerUserId });

    return { success: true };
  } catch (error) {
    logger.error(`[DB] Error transferring ownership of team ${teamId}:`, error);
    return { success: false, error: 'db_error' };
  }
}

async function disbandTeam(teamId, currentOwnerUserId) {
  logger.info(`[DB] Owner ${currentOwnerUserId} attempting to disband team ${teamId}`);
  return knexInstance.transaction(async (trx) => {
    try {
      const team = await trx('teams').where({ id: teamId }).first();
      if (!team) throw new Error('team_not_found');
      if (team.owner_user_id !== currentOwnerUserId) throw new Error('not_owner');

      // Cascading deletes are defined in schema, but explicit deletion is safer for clarity
      // and ensures order if cascading isn't fully trusted or if specific logging per step is needed.
      // However, for this implementation, we'll rely on schema's onDelete('CASCADE') for members, invites, worlds.
      // If not using CASCADE, delete in this order:
      // await trx('team_worlds').where({ team_id: teamId }).del();
      // await trx('team_invitations').where({ team_id: teamId }).del();
      // await trx('team_members').where({ team_id: teamId }).del();

      // The 'teams' table deletion will trigger cascades for team_members, team_invitations, team_worlds
      // if foreign keys are set up with ON DELETE CASCADE.
      // The migration file does specify ON DELETE CASCADE for these.
      const deletedTeamCount = await trx('teams').where({ id: teamId }).del();
      if (deletedTeamCount === 0) throw new Error('team_not_found_during_delete'); // Should not happen if first check passed

      return { success: true };
    } catch (error) {
      logger.error(`[DB] Error in disbandTeam transaction for team ${teamId}:`, error);
      if (error.message === 'not_owner' || error.message === 'team_not_found' || error.message === 'team_not_found_during_delete') {
        throw error; // Propagate specific errors
      }
      throw new Error('db_error');
    }
  })
  .then(result => result)
  .catch(err => {
    logger.error(`[DB] disbandTeam final catch for team ${teamId}: ${err.message}`);
    return { success: false, error: err.message || 'db_error' };
  });
}

// --- Team Database Functions ---

async function getTeamByName(teamName) {
  try {
    const team = await knexInstance('teams')
      .whereRaw('LOWER(name) = LOWER(?)', [teamName])
      .first();
    return team || null;
  } catch (error) {
    logger.error(`[DB] Error getting team by name ${teamName}:`, error);
    return null;
  }
}

async function isUserInAnyTeam(userId) {
  try {
    const member = await knexInstance('team_members').where({ user_id: userId }).first();
    return !!member;
  } catch (error) {
    logger.error(`[DB] Error checking if user ${userId} is in any team:`, error);
    return false; // Default to false on error
  }
}

async function getUserTeam(userId) {
  try {
    const teamMembership = await knexInstance('team_members as tm')
      .join('teams as t', 'tm.team_id', 't.id')
      .where('tm.user_id', userId)
      .select('t.*') // Select all columns from the 'teams' table
      .first();
    return teamMembership || null;
  } catch (error) {
    logger.error(`[DB] Error fetching user's team for ${userId}:`, error);
    return null;
  }
}

async function generateTeamInvitationCode(teamId, creatorUserId, trx = null) {
  const dbInstance = trx || knexInstance;
  let code;
  let isUnique = false;
  const MAX_TRIES = 5; // Prevent infinite loop in rare cases
  let tries = 0;

  while (!isUnique && tries < MAX_TRIES) {
    code = Math.random().toString(36).substring(2, 10).toUpperCase(); // 8 char alphanumeric
    const existing = await dbInstance('team_invitations').where({ code }).first();
    if (!existing) {
      isUnique = true;
    }
    tries++;
  }

  if (!isUnique) {
    // Fallback or error if unique code couldn't be generated
    logger.error(`[DB] Could not generate a unique invitation code for team ${teamId} after ${MAX_TRIES} tries.`);
    // throw new Error('failed_to_generate_unique_code'); // Or use a timestamp based one as fallback
    code = `FALLBACK${Date.now()}`.substring(0,10); // Highly unlikely to collide but not ideal
  }

  await dbInstance('team_invitations').insert({
    team_id: teamId,
    code: code,
    created_by_user_id: creatorUserId,
  });
  return code;
}

async function createTeam(teamName, ownerUserId) {
  logger.info(`[DB] Attempting to create team "${teamName}" by user ${ownerUserId}`);
  const existingTeamByName = await getTeamByName(teamName);
  if (existingTeamByName) {
    return { success: false, error: 'name_taken' };
  }

  // Check if user is already in a team (should ideally be checked by command logic first)
  const userAlreadyInTeam = await isUserInAnyTeam(ownerUserId);
  if (userAlreadyInTeam) {
      // This case should ideally be prevented by command logic calling getUserTeam first.
      logger.warn(`[DB] User ${ownerUserId} attempted to create team "${teamName}" but is already in a team.`);
      return { success: false, error: 'already_in_team' };
  }

  return knexInstance.transaction(async (trx) => {
    try {
      const [teamIdObj] = await trx('teams').insert({
        name: teamName,
        owner_user_id: ownerUserId,
      }).returning('id');

      const teamId = (typeof teamIdObj === 'object') ? teamIdObj.id : teamIdObj;


      if (!teamId) { // Fallback for SQLite if returning('id') is problematic
          const teamQuery = await trx('teams').where({name: teamName, owner_user_id: ownerUserId}).first();
          if (!teamQuery || !teamQuery.id) {
            logger.error(`[DB] Failed to retrieve teamId after insert for team ${teamName}`);
            throw new Error('Team ID retrieval failed post-insert.');
          }
          // teamId = teamQuery.id; // This line is problematic if teamId is const above
          const newTeamId = teamQuery.id;
          logger.warn(`[DB] createTeam used fallback for teamId retrieval for team ${teamName}, got ${newTeamId}`);

          await trx('team_members').insert({
            team_id: newTeamId,
            user_id: ownerUserId,
          });
          const initialInviteCode = await generateTeamInvitationCode(newTeamId, ownerUserId, trx);
          return { success: true, teamId: newTeamId, initialInviteCode };
      } else {
          await trx('team_members').insert({
            team_id: teamId,
            user_id: ownerUserId,
          });
           const initialInviteCode = await generateTeamInvitationCode(teamId, ownerUserId, trx);
           return { success: true, teamId, initialInviteCode };
      }

    } catch (error) {
      logger.error(`[DB] Error in createTeam transaction for "${teamName}":`, error);
      if (error.message.includes('UNIQUE constraint failed: teams.name')) { // More specific check
          throw new Error('name_taken'); // Re-throw to be caught by outer catch
      }
      throw error; // Re-throw other errors
    }
  })
  .then(result => result)
  .catch(err => {
    logger.error(`[DB] createTeam final catch for "${teamName}": ${err.message}`);
    return { success: false, error: err.message === 'name_taken' ? 'name_taken' : 'db_error' };
  });
}

async function validateAndUseTeamInvitation(teamName, invitationCode, joiningUserId) {
  logger.info(`[DB] User ${joiningUserId} attempting to join team "${teamName}" with code "${invitationCode}"`);

  // User should not be in any team already (this check is also in command logic)
  const userCurrentTeam = await getUserTeam(joiningUserId);
  if (userCurrentTeam) {
      return { success: false, error: 'already_in_team', teamName: userCurrentTeam.name };
  }

  return knexInstance.transaction(async (trx) => {
    try {
      const team = await trx('teams').whereRaw('LOWER(name) = LOWER(?)', [teamName]).first();
      if (!team) {
        throw new Error('invalid_code_or_team');
      }

      const invitation = await trx('team_invitations')
        .where({ team_id: team.id, code: invitationCode })
        .first();

      if (!invitation) {
        throw new Error('invalid_code_or_team');
      }
      if (invitation.used_at) {
        throw new Error('invitation_already_used');
      }

      // Add user to team_members
      await trx('team_members').insert({
        team_id: team.id,
        user_id: joiningUserId,
      });

      // Mark invitation as used
      await trx('team_invitations')
        .where({ id: invitation.id })
        .update({
          used_at: knexInstance.fn.now(),
          used_by_user_id: joiningUserId,
        });

      logger.info(`[DB] User ${joiningUserId} successfully joined team ${team.name} (ID: ${team.id}) using code ${invitationCode}`);
      return { success: true, teamName: team.name, teamId: team.id };

    } catch (error) {
      logger.error(`[DB] Error in validateAndUseTeamInvitation for team "${teamName}", code "${invitationCode}":`, error);
      if (['invalid_code_or_team', 'invitation_already_used', 'already_in_team'].includes(error.message)) {
        throw error; // Re-throw specific known errors
      }
      throw new Error('db_error'); // General DB error
    }
  })
  .then(result => result)
  .catch(err => {
    logger.error(`[DB] validateAndUseTeamInvitation final catch for "${teamName}", code "${invitationCode}": ${err.message}`);
    return { success: false, error: err.message || 'db_error' };
  });
}


async function getTeamWorlds(teamId, page = 1, pageSize = 10, filters = {}) {
  logger.debug(`[DB] Fetching worlds for team ID ${teamId}, page ${page}, filters:`, filters);
  try {
    const query = knexInstance('team_worlds as tw')
      .leftJoin('users as u', 'tw.added_by_user_id', 'u.id')
      .where('tw.team_id', teamId)
      .select(
        'tw.id as team_world_id',
        'tw.world_name',
        'tw.expiry_date',
        'tw.note',
        'tw.added_by_user_id',
        'tw.added_date',
        'u.username as added_by_discord_tag',
        'u.bot_username as added_by_bot_username',
        // Calculate days_left: JULIANDAY(tw.expiry_date) - JULIANDAY('now')
        knexInstance.raw("CAST(JULIANDAY(tw.expiry_date) - JULIANDAY('now') AS INTEGER) as days_left")
      );

    const countQuery = knexInstance('team_worlds').where({ team_id: teamId });

    if (filters.added_by_user_id) {
      query.andWhere('tw.added_by_user_id', filters.added_by_user_id);
      countQuery.andWhere('tw.added_by_user_id', filters.added_by_user_id);
    }
    // TODO: searchTerm filter if needed: .andWhere(builder => builder.whereRaw('LOWER(tw.world_name) LIKE ?', [`%${filters.searchTerm.toLowerCase()}%`]).orWhereRaw('LOWER(tw.note) LIKE ?', [`%${filters.searchTerm.toLowerCase()}%`]))


    const totalResult = await countQuery.count({ total: '*' }).first();
    const total = totalResult ? Number(totalResult.total) : 0;

    query.orderBy('days_left', 'asc') // Expiring soonest first
         .limit(pageSize)
         .offset((page - 1) * pageSize);

    const worlds = await query;
    const processedWorlds = worlds.map(w => ({
        ...w,
        added_by_display_name: w.added_by_bot_username || w.added_by_discord_tag || 'Unknown'
    }));

    return { worlds: processedWorlds, total };
  } catch (error) {
    logger.error(`[DB] Error fetching worlds for team ID ${teamId}:`, error);
    return { worlds: [], total: 0 };
  }
}

async function addWorldToTeam(teamId, worldName, daysOwned, note, addedByUserId) {
  logger.info(`[DB] User ${addedByUserId} adding world "${worldName}" to team ID ${teamId}`);
  if (daysOwned < 1 || daysOwned > 180) {
    return { success: false, error: 'invalid_days' };
  }
  const worldNameUpper = worldName.toUpperCase();

  try {
    const existing = await knexInstance('team_worlds')
      .where({ team_id: teamId, world_name: worldNameUpper })
      .first();
    if (existing) {
      return { success: false, error: 'already_exists' };
    }

    const now = new Date();
    const expiryDate = new Date(now.getTime() + (180 - daysOwned) * 24 * 60 * 60 * 1000);
    const expiryDateISO = expiryDate.toISOString();

    await knexInstance('team_worlds').insert({
      team_id: teamId,
      world_name: worldNameUpper,
      days_owned: daysOwned,
      expiry_date: expiryDateISO,
      note: note,
      added_by_user_id: addedByUserId,
    });
    return { success: true };
  } catch (error) {
    logger.error(`[DB] Error adding world "${worldName}" to team ID ${teamId}:`, error);
    if (error.message && error.message.includes('UNIQUE constraint failed: team_worlds.team_id, team_worlds.world_name')) {
        return { success: false, error: 'already_exists' }; // Should be caught by explicit check above
    }
    return { success: false, error: 'db_error' };
  }
}

async function removeWorldFromTeam(teamId, worldName, removerUserId) {
    logger.info(`[DB] User ${removerUserId} attempting to remove world "${worldName}" from team ID ${teamId}`);
    const worldNameUpper = worldName.toUpperCase();
    try {
        const team = await knexInstance('teams').where({ id: teamId }).first();
        if (!team) {
            return { success: false, error: 'team_not_found' }; // Should not happen if command logic is correct
        }
        const teamOwnerId = team.owner_user_id;

        const worldEntry = await knexInstance('team_worlds')
            .where({ team_id: teamId, world_name: worldNameUpper })
            .first();

        if (!worldEntry) {
            return { success: false, error: 'not_found' };
        }

        if (removerUserId !== teamOwnerId && removerUserId !== worldEntry.added_by_user_id) {
            return { success: false, error: 'permission_denied' };
        }

        const deletedCount = await knexInstance('team_worlds')
            .where({ id: worldEntry.id }) // Delete by primary key for safety
            .del();

        return deletedCount > 0 ? { success: true } : { success: false, error: 'db_error' }; // Should be >0 if entry found
    } catch (error) {
        logger.error(`[DB] Error removing world "${worldName}" from team ID ${teamId}:`, error);
        return { success: false, error: 'db_error' };
    }
}

async function getAllFilteredWorlds(userId, filters = {}) {
    logger.debug(`[DB] getAllFilteredWorlds called - User: ${userId}, Filters: ${JSON.stringify(filters)}`);
    try {
        let query = knexInstance('worlds as w')
            .leftJoin('users as u', 'w.user_id', 'u.id')
            .select('w.*', 'u.username as added_by_tag');

        // Handle Private vs. Public Context
        if (filters.guildId) {
            // Public worlds for a specific guild
            query.where('w.is_public', true).andWhere('w.guild_id', filters.guildId);
        } else if (userId) {
            // Private worlds for a specific user
            query.where('w.user_id', userId)
                 .andWhere(function() {
                     this.where('w.is_public', false).orWhereNull('w.is_public');
                 });
        } else {
            logger.warn('[DB] getAllFilteredWorlds called without userId (for private) or guildId (for public). Returning empty array.');
            return [];
        }

        // Prefix filter
        if (filters.prefix) {
            const prefixLower = filters.prefix.toLowerCase();
            query.andWhereRaw('lower(w.name) LIKE ?', [`${prefixLower}%`]);
        }

        // LockType filter
        if (filters.lockType === 'mainlock' || filters.lockType === 'outlock') {
            query.andWhere('w.lock_type', filters.lockType);
        }
<<<<<<< HEAD

=======
        
>>>>>>> a09eaa9a
        // ExpiryDay filter (day of week)
        if (filters.expiryDay) {
            const dayMap = { 'sunday': 0, 'monday': 1, 'tuesday': 2, 'wednesday': 3, 'thursday': 4, 'friday': 5, 'saturday': 6 };
            const dayNum = dayMap[filters.expiryDay.toLowerCase()];
            if (dayNum !== undefined) {
                query.andWhereRaw("strftime('%w', date(w.expiry_date)) = ?", [dayNum.toString()]);
            }
        }

        // Days Owned filter
        if (filters.daysOwned !== undefined && filters.daysOwned !== null) {
            const daysOwnedInput = parseInt(filters.daysOwned);
            if (!isNaN(daysOwnedInput)) {
<<<<<<< HEAD
                if (daysOwnedInput === 180) {
                    const todayEnd = new Date();
=======
                if (daysOwnedInput === 180) { 
                    const todayEnd = new Date(); 
>>>>>>> a09eaa9a
                    todayEnd.setUTCHours(23, 59, 59, 999);
                    query.andWhere('w.expiry_date', '<=', todayEnd.toISOString());
                } else if (daysOwnedInput >= 0 && daysOwnedInput < 180) {
                    const targetDaysLeft = 180 - daysOwnedInput;
<<<<<<< HEAD
                    const targetDate = new Date();
                    targetDate.setUTCHours(0,0,0,0);
                    targetDate.setUTCDate(targetDate.getUTCDate() + targetDaysLeft);
                    const targetStartDateISO = targetDate.toISOString();
                    const targetEndDate = new Date(targetDate);
                    targetEndDate.setUTCDate(targetDate.getUTCDate() + 1);
=======
                    const targetDate = new Date(); 
                    targetDate.setUTCHours(0,0,0,0); 
                    targetDate.setUTCDate(targetDate.getUTCDate() + targetDaysLeft); 
                    const targetStartDateISO = targetDate.toISOString();
                    const targetEndDate = new Date(targetDate);
                    targetEndDate.setUTCDate(targetDate.getUTCDate() + 1); 
>>>>>>> a09eaa9a
                    const targetEndDateISO = targetEndDate.toISOString();
                    query.andWhere('w.expiry_date', '>=', targetStartDateISO)
                         .andWhere('w.expiry_date', '<', targetEndDateISO);
                }
            }
        }
<<<<<<< HEAD

=======
        
>>>>>>> a09eaa9a
        // Name Length Filters
        if (filters.nameLengthMin !== undefined && filters.nameLengthMin !== null) {
            const minLength = parseInt(filters.nameLengthMin);
            if (!isNaN(minLength) && minLength > 0) {
                query.andWhereRaw('LENGTH(w.name) >= ?', [minLength]);
            }
        }
        if (filters.nameLengthMax !== undefined && filters.nameLengthMax !== null) {
            const maxLength = parseInt(filters.nameLengthMax);
            if (!isNaN(maxLength) && maxLength > 0) {
                query.andWhereRaw('LENGTH(w.name) <= ?', [maxLength]);
            }
        }

        // Ordering
        query.orderBy('w.expiry_date', 'asc');
<<<<<<< HEAD

        const worlds = await query;
        const formattedWorlds = worlds.map(w => ({ ...w, is_public: !!w.is_public }));
=======
        
        const worlds = await query;
        const formattedWorlds = worlds.map(w => ({ ...w, is_public: !!w.is_public })); 
>>>>>>> a09eaa9a

        logger.debug(`[DB] getAllFilteredWorlds returning ${formattedWorlds.length} worlds`);
        return formattedWorlds;

    } catch (error) {
        logger.error(`[DB] Error in getAllFilteredWorlds (User: ${userId}, Filters: ${JSON.stringify(filters)}):`, error);
        return []; // Return empty array on error
    }
}

async function getTeamDetails(teamId) {
    logger.debug(`[DB] Fetching details for team ID ${teamId}`);
    try {
        const teamInfo = await knexInstance('teams as t')
            .leftJoin('users as owner_user', 't.owner_user_id', 'owner_user.id')
            .where('t.id', teamId)
            .select(
                't.id',
                't.name',
                't.owner_user_id',
                't.creation_date',
                'owner_user.username as owner_discord_tag',
                'owner_user.bot_username as owner_bot_username'
            )
            .first();

        if (!teamInfo) return null;
        teamInfo.owner_display_name = teamInfo.owner_bot_username || teamInfo.owner_discord_tag || 'Unknown Owner';


        const members = await knexInstance('team_members as tm')
            .join('users as u', 'tm.user_id', 'u.id')
            .where('tm.team_id', teamId)
            .select('u.id', 'u.username as discord_tag', 'u.bot_username', 'tm.join_date')
            .orderBy('tm.join_date', 'asc');

        const processedMembers = members.map(m => ({
            ...m,
            display_name: m.bot_username || m.discord_tag || 'Unknown Member'
        }));

        const worldCountResult = await knexInstance('team_worlds')
            .where({ team_id: teamId })
            .count({ total: '*' })
            .first();
        const totalWorlds = worldCountResult ? Number(worldCountResult.total) : 0;

        return { ...teamInfo, members: processedMembers, totalWorlds };
    } catch (error) {
        logger.error(`[DB] Error fetching details for team ID ${teamId}:`, error);
        return null;
    }
}

async function leaveTeam(userId, teamId) {
    logger.info(`[DB] User ${userId} attempting to leave team ID ${teamId}`);
    try {
        const team = await knexInstance('teams').where({ id: teamId }).first();
        if (!team) return { success: false, error: 'team_not_found' };
        if (team.owner_user_id === userId) {
            return { success: false, error: 'is_owner' };
        }

        const deletedCount = await knexInstance('team_members')
            .where({ team_id: teamId, user_id: userId })
            .del();

        return deletedCount > 0 ? { success: true, teamName: team.name } : { success: false, error: 'not_member' };
    } catch (error) {
        logger.error(`[DB] Error user ${userId} leaving team ID ${teamId}:`, error);
        return { success: false, error: 'db_error' };
    }
}


// --- End Team Database Functions ---


// --- User Direct Messaging Functions ---

async function getUserForNotification(userId) { // Simplified version of getUser for this specific need
  try {
    const user = await knexInstance('users')
      .where({ id: userId })
      .select('id', 'username', 'bot_username', 'notify_on_new_message')
      .first();
    return user || null;
  } catch (error) {
    logger.error(`[DB] Error getting user ${userId} for notification settings:`, error);
    return null;
  }
}

async function sendMessage(senderUserId, recipientUserId, content, parentMessageId = null) {
  logger.info(`[DB] Sending message from ${senderUserId} to ${recipientUserId}. Parent: ${parentMessageId}`);
  try {
    const [messageIdObj] = await knexInstance('direct_messages').insert({
      sender_user_id: senderUserId,
      recipient_user_id: recipientUserId,
      message_content: content,
      parent_message_id: parentMessageId,
      // sent_at and is_read have defaults
    }).returning('id');

    const messageId = (typeof messageIdObj === 'object') ? messageIdObj.id : messageIdObj;

    if (messageId) {
      return { success: true, messageId };
    }
    // Fallback for SQLite if .returning('id') is not fully reliable without specific driver config
    // though knex generally handles this for auto-increment PKs.
    const result = await knexInstance.raw('SELECT last_insert_rowid() as id');
    if (result && result[0] && result[0].id) {
        logger.warn(`[DB] sendMessage: Used last_insert_rowid() for message ID for user ${senderUserId}`);
        return { success: true, messageId: result[0].id };
    }

    logger.error('[DB] sendMessage: Failed to obtain message ID after insert.');
    return { success: false, error: 'id_retrieval_failed' };

  } catch (error) {
    logger.error(`[DB] Error sending direct message from ${senderUserId} to ${recipientUserId}:`, error);
    return { success: false, error: 'db_error' };
  }
}

async function getReceivedMessages(userId, options = {}) {
  const { page = 1, pageSize = 10, unreadOnly = false } = options;
  logger.debug(`[DB] Getting received messages for user ${userId}, page ${page}, unreadOnly: ${unreadOnly}`);
  try {
    const query = knexInstance('direct_messages as dm')
      .leftJoin('users as sender', 'dm.sender_user_id', 'sender.id')
      .where('dm.recipient_user_id', userId)
      .select(
        'dm.id',
        'dm.message_content',
        'dm.sent_at',
        'dm.is_read',
        'dm.parent_message_id',
        'sender.username as sender_discord_tag',
        'sender.bot_username as sender_bot_username'
      )
      .orderBy('dm.sent_at', 'desc')
      .limit(pageSize)
      .offset((page - 1) * pageSize);

    if (unreadOnly) {
      query.andWhere('dm.is_read', false);
    }

    const messages = await query;

    const countQuery = knexInstance('direct_messages').where({ recipient_user_id: userId });
    if (unreadOnly) {
      countQuery.andWhere('is_read', false);
    }
    const totalResult = await countQuery.count({ total: '*' }).first();
    const total = totalResult ? Number(totalResult.total) : 0;

    const processedMessages = messages.map(msg => ({
        ...msg,
        sender_display_name: msg.sender_bot_username || msg.sender_discord_tag || 'Unknown Sender'
    }));

    return { messages: processedMessages, total };
  } catch (error) {
    logger.error(`[DB] Error getting received messages for user ${userId}:`, error);
    return { messages: [], total: 0 };
  }
}

async function getMessageById(messageId, recipientUserId) {
  logger.debug(`[DB] Getting message ID ${messageId} for recipient ${recipientUserId}`);
  try {
    const message = await knexInstance('direct_messages as dm')
      .leftJoin('users as sender', 'dm.sender_user_id', 'sender.id')
      .where('dm.id', messageId)
      .andWhere('dm.recipient_user_id', recipientUserId) // Security: user can only fetch their own received messages by ID
      .select(
        'dm.*',
        'sender.username as sender_discord_tag',
        'sender.bot_username as sender_bot_username'
      )
      .first();
    if (message) {
        message.sender_display_name = message.sender_bot_username || message.sender_discord_tag || 'Unknown Sender';
    }
    return message || null;
  } catch (error) {
    logger.error(`[DB] Error getting message ID ${messageId}:`, error);
    return null;
  }
}

async function markMessageAsRead(messageId, recipientUserId) {
  logger.info(`[DB] Marking message ID ${messageId} as read for recipient ${recipientUserId}`);
  try {
    const updatedCount = await knexInstance('direct_messages')
      .where({ id: messageId, recipient_user_id: recipientUserId })
      .update({ is_read: true });
    return updatedCount > 0;
  } catch (error) {
    logger.error(`[DB] Error marking message ID ${messageId} as read:`, error);
    return false;
  }
}
async function markMessageAsUnread(messageId, recipientUserId) {
  logger.info(`[DB] Marking message ID ${messageId} as unread for recipient ${recipientUserId}`);
  try {
    const updatedCount = await knexInstance('direct_messages')
      .where({ id: messageId, recipient_user_id: recipientUserId })
      .update({ is_read: false });
    return updatedCount > 0;
  } catch (error) {
    logger.error(`[DB] Error marking message ID ${messageId} as unread:`, error);
    return false;
  }
}

async function deleteMessage(messageId, userId) {
  // User can delete messages they received or messages they sent.
  logger.info(`[DB] User ${userId} attempting to delete message ID ${messageId}`);
  try {
    // Check if user is recipient
    const message = await knexInstance('direct_messages').where({ id: messageId }).first();
    if (!message) return { success: false, error: 'not_found' };

    if (message.recipient_user_id !== userId && message.sender_user_id !== userId) {
        return { success: false, error: 'not_owner' }; // Not sender or recipient
    }

    // If user is recipient, they can delete it.
    // If user is sender, they can also delete it (optional: implement different logic if sender deletion is not allowed or should 'hide' it)
    // Current logic: if user is involved as sender or recipient, they can delete.
    // For simplicity, this example allows deletion if user is the recipient.
    // To allow sender to delete, the condition would be:
    // .where({ id: messageId }).andWhere(function() { this.where('recipient_user_id', userId).orWhere('sender_user_id', userId)})

    const deletedCount = await knexInstance('direct_messages')
      .where({ id: messageId, recipient_user_id: userId }) // Only recipient can delete for now
      .del();

    if (deletedCount > 0) {
      return { success: true };
    }
    // If not deleted because not recipient (and sender deletion not implemented this way)
    if (message.recipient_user_id !== userId) {
         return { success: false, error: 'not_recipient_for_delete' };
    }
    return { success: false, error: 'not_found_or_already_deleted' }; // Or generic db_error

  } catch (error) {
    logger.error(`[DB] Error deleting message ID ${messageId} by user ${userId}:`, error);
    return { success: false, error: 'db_error' };
  }
}

// --- End User Direct Messaging Functions ---


// --- End Marketplace Functions ---

// --- End Bot Profile Functions ---

async function addWorld(userId, worldName, daysOwned, lockType = 'mainlock', customId = null, username = null, guildId = null) {
    const worldNameUpper = worldName.toUpperCase();
    const normalizedLockType = String(lockType).toLowerCase() === 'o' || String(lockType).toLowerCase() === 'outlock' ? 'outlock' : 'mainlock';
    let normalizedCustomId = customId ? String(customId).trim().toUpperCase() : null;
    const publicStatus = false;
    const daysOwnedNum = Math.max(1, Math.min(parseInt(daysOwned, 10) || 1, 180));
    if (worldNameUpper.includes(' ')) { return { success: false, message: 'World names cannot contain spaces.' }; }
    if (normalizedCustomId === '') { normalizedCustomId = null; }
    const now = new Date(); const daysLeft = 180 - daysOwnedNum; const expiryDate = new Date(now.getTime() + daysLeft * 24 * 60 * 60 * 1000); const expiryDateISO = expiryDate.toISOString();
    try {
        await knexInstance('worlds').insert({ name: worldNameUpper, days_owned: daysOwnedNum, expiry_date: expiryDateISO, lock_type: normalizedLockType, is_public: publicStatus, user_id: userId, custom_id: normalizedCustomId, added_by: username, guild_id: guildId });
        logger.info(`[DB] Added world ${worldNameUpper} for user ${userId}`);
        return { success: true, message: `**${worldNameUpper}** added.` };
    } catch (error) {
        logger.error(`[DB] Error adding world ${worldNameUpper} for user ${userId}:`, error);
        if (error.code === 'SQLITE_CONSTRAINT' || (error.message && error.message.toLowerCase().includes('unique constraint failed'))) { if (error.message.includes('worlds.uq_worlds_name_user')) { return { success: false, message: `You are already tracking **${worldNameUpper}**.` }; } else if (error.message.includes('worlds.uq_worlds_customid_user') && normalizedCustomId) { return { success: false, message: `Custom ID **${normalizedCustomId}** already in use by you.` }; } }
        return { success: false, message: 'Failed to add world due to a database error.' };
    }
}

async function updateWorld(worldId, userId, updatedData) {
    const { daysOwned, lockType, customId } = updatedData;
    const daysOwnedNum = Math.max(1, Math.min(parseInt(daysOwned, 10) || 1, 180));
    const normalizedLockType = String(lockType).toLowerCase() === 'o' ? 'outlock' : 'mainlock';
    let normalizedCustomId = customId ? String(customId).trim().toUpperCase() : null; if (normalizedCustomId === '') normalizedCustomId = null;
    const now = new Date(); const daysLeft = 180 - daysOwnedNum; const newExpiryDate = new Date(now.getTime() + daysLeft * 24 * 60 * 60 * 1000); const expiryDateISO = newExpiryDate.toISOString();
    try {
        const updateCount = await knexInstance('worlds').where({ id: worldId, user_id: userId }).update({ days_owned: daysOwnedNum, expiry_date: expiryDateISO, lock_type: normalizedLockType, custom_id: normalizedCustomId });
        if (updateCount === 0) throw new Error('World not found or no permission to update.');
        logger.info(`[DB] Updated core details for world ${worldId} by user ${userId}`); return true;
    } catch (error) {
        logger.error(`[DB] Error updating world ${worldId} for user ${userId}:`, error);
        if (error.code === 'SQLITE_CONSTRAINT' || (error.message && error.message.toLowerCase().includes('unique constraint failed'))) { if (error.message.includes('worlds.uq_worlds_customid_user') && normalizedCustomId) { throw new Error(`Custom ID **${normalizedCustomId}** already used by you.`); } }
        throw error;
    }
}

async function updateWorldVisibility(worldId, userId, isPublic, guildId = null) {
    try {
        const publicStatus = isPublic ? true : false; const effectiveGuildId = isPublic ? guildId : null;
        const worldExists = await knexInstance('worlds').where({ id: worldId, user_id: userId }).first();
        if (!worldExists) { logger.warn(`[DB] updateWorldVisibility: World ${worldId} not found or not owned by user ${userId}.`); return false; }
        const updateCount = await knexInstance('worlds').where({ id: worldId, user_id: userId }).update({ is_public: publicStatus, guild_id: effectiveGuildId });
        if (updateCount > 0) { logger.info(`[DB] Updated visibility for world ${worldId} to ${publicStatus} (Guild: ${effectiveGuildId}) by user ${userId}`); return true; }
        else { logger.error(`[DB] updateWorldVisibility: Update failed unexpectedly for world ${worldId}, user ${userId}.`); return false; }
    } catch (error) { logger.error(`[DB] Error updating visibility for world ${worldId} by user ${userId}:`, error); return false; }
}

async function removeWorld(worldId, userId) {
    try {
        const deletedCount = await knexInstance('worlds').where({ id: worldId, user_id: userId }).del();
        if (deletedCount > 0) { logger.info(`[DB] Removed world ${worldId} by user ${userId}`); return true; }
        else { logger.warn(`[DB] removeWorld: World ${worldId} not found or not owned by user ${userId}.`); return false; }
    } catch (error) { logger.error(`[DB] Error removing world ${worldId} by user ${userId}:`, error); return false; }
}

async function getWorlds(userId, page = 1, pageSize = 10) {
  const offset = (page - 1) * pageSize;
  logger.debug(`[DB] Attempting to get worlds for user ${userId}, page ${page}`);
  try {
    // Query for the current page's worlds
    const worlds = await knexInstance('worlds as w')
      .leftJoin('users as u', 'w.user_id', 'u.id')
      .where('w.user_id', userId)
      .orderBy('w.expiry_date', 'asc') // Orders by expiry_date ascending (fewer days left first), which means days_owned descending (more days owned first)
      .limit(pageSize)
      .offset(offset)
      .select('w.*', 'u.username as added_by_tag');

    logger.debug(`[DB] getWorlds raw rows fetched for user ${userId}, page ${page}:`, worlds.map(w => ({ id: w.id, name: w.name })));

    const totalResult = await knexInstance('worlds')
        .where({ user_id: userId })
        .count({ total: '*' }); 

    const totalCount = (totalResult && totalResult[0] && totalResult[0].total !== undefined)
                       ? Number(totalResult[0].total)
                       : 0;

    logger.debug(`[DB] getWorlds count query for user ${userId} returned: ${totalCount}`);

    const formattedWorlds = worlds.map(row => ({ ...row, is_public: !!row.is_public }));

    return { worlds: formattedWorlds, total: totalCount };

  } catch (error) {
    logger.error(`[DB] Error getting worlds for user ${userId}:`, error);
    return { worlds: [], total: 0 };
  }
}

async function getWorldById(worldId) {
    try { const world = await knexInstance('worlds as w').leftJoin('users as u', 'w.user_id', 'u.id').where('w.id', worldId).select('w.*', 'u.username as added_by_tag').first(); if (world) world.is_public = !!world.is_public; return world || null; }
    catch (error) { logger.error(`[DB] Error getting world by ID ${worldId}:`, error); return null; }
}

async function getWorldByName(worldName, userId) {
    try { const world = await knexInstance('worlds as w').leftJoin('users as u', 'w.user_id', 'u.id').where('w.user_id', userId).andWhereRaw('lower(w.name) = lower(?)', [worldName]).select('w.*', 'u.username as added_by_tag').first(); if (world) world.is_public = !!world.is_public; return world || null; }
    catch (error) { logger.error(`[DB] Error getting world by name "${worldName}" for user ${userId}:`, error); return null; }
}

async function getWorldByCustomId(customId, userId) {
    if (!customId) return null;
    try { const world = await knexInstance('worlds as w').leftJoin('users as u', 'w.user_id', 'u.id').where('w.user_id', userId).andWhereRaw('lower(w.custom_id) = lower(?)', [customId]).select('w.*', 'u.username as added_by_tag').first(); if (world) world.is_public = !!world.is_public; return world || null; }
    catch (error) { logger.error(`[DB] Error getting world by custom ID "${customId}" for user ${userId}:`, error); return null; }
}

async function getPublicWorldsByGuild(guildId, page = 1, pageSize = 10) {
    if (!guildId) return { worlds: [], total: 0 }; const offset = (page - 1) * pageSize;
    try { 
        const worlds = await knexInstance('worlds as w')
            .leftJoin('users as u', 'w.user_id', 'u.id')
            .where('w.is_public', true)
            .andWhere('w.guild_id', guildId)
            .orderBy('w.expiry_date', 'asc') // Orders by expiry_date ascending (fewer days left first), which means days_owned descending (more days owned first)
            .limit(pageSize)
            .offset(offset)
            .select('w.*', 'u.username as added_by_tag'); 
        
        const totalResult = await knexInstance('worlds').where({ is_public: true, guild_id: guildId }).count({ total: '*' }).first(); 
        const totalCount = totalResult ? Number(totalResult.total) : 0; 
        const formattedWorlds = worlds.map(row => ({ ...row, is_public: !!row.is_public })); 
        return { worlds: formattedWorlds, total: totalCount }; 
    }
    catch (error) { logger.error(`[DB] Error getting public worlds for guild ${guildId}:`, error); return { worlds: [], total: 0 }; }
}

async function getPublicWorldByName(worldName, guildId) {
    if (!guildId) return null;
    try { const world = await knexInstance('worlds as w').leftJoin('users as u', 'w.user_id', 'u.id').where({ 'w.is_public': true, 'w.guild_id': guildId }).andWhereRaw('lower(w.name) = lower(?)', [worldName]).select('w.*', 'u.username as added_by_tag').first(); if (world) world.is_public = !!world.is_public; return world || null; }
    catch (error) { logger.error(`[DB] Error getting public world by name "${worldName}" in guild ${guildId}:`, error); return null; }
}

async function getPublicWorldByCustomId(customId, guildId) {
    if (!customId || !guildId) return null;
    try { const world = await knexInstance('worlds as w').leftJoin('users as u', 'w.user_id', 'u.id').where({ 'w.is_public': true, 'w.guild_id': guildId }).andWhereRaw('lower(w.custom_id) = lower(?)', [customId]).select('w.*', 'u.username as added_by_tag').first(); if (world) world.is_public = !!world.is_public; return world || null; }
    catch (error) { logger.error(`[DB] Error getting public world by custom ID "${customId}" in guild ${guildId}:`, error); return null; }
}

async function findWorldByIdentifier(userId, identifier, guildId) {
    if (!identifier) return null; const identifierUpper = identifier.toUpperCase();
    try { let world = await getWorldByName(identifierUpper, userId); if (world) return world; world = await getWorldByCustomId(identifierUpper, userId); if (world) return world; if (guildId) { world = await getPublicWorldByName(identifierUpper, guildId); if (world) return world; world = await getPublicWorldByCustomId(identifierUpper, guildId); if (world) return world; } return null; }
    catch (error) { logger.error(`[DB] Error in findWorldByIdentifier for "${identifier}" (User: ${userId}, Guild: ${guildId}):`, error); return null; }
}

async function getFilteredWorlds(userId, filters = {}, page = 1, pageSize = 10) {
    logger.debug(`[DB] getFilteredWorlds called - User: ${userId}, Filters: ${JSON.stringify(filters)}, Page: ${page}, PageSize: ${pageSize}`);
    try {
        let query = knexInstance('worlds as w')
            .leftJoin('users as u', 'w.user_id', 'u.id')
            .select('w.*', 'u.username as added_by_tag');

        let countQueryBase = knexInstance('worlds as w');

        // Handle Private vs. Public Context
        if (filters.guildId) {
            // Public worlds for a specific guild
            query.where('w.is_public', true).andWhere('w.guild_id', filters.guildId);
            countQueryBase.where('w.is_public', true).andWhere('w.guild_id', filters.guildId);
        } else if (userId) {
            // Private worlds for a specific user
            query.where('w.user_id', userId)
                 .andWhere(function() {
                     this.where('w.is_public', false).orWhereNull('w.is_public');
                 });
            countQueryBase.where('w.user_id', userId)
                          .andWhere(function() {
                              this.where('w.is_public', false).orWhereNull('w.is_public');
                          });
        } else {
            // No userId and no guildId signifies an invalid request context.
            logger.warn('[DB] getFilteredWorlds called without userId (for private) or guildId (for public). Returning empty.');
            return { worlds: [], total: 0 };
        }

        // Prefix filter
        if (filters.prefix) {
            const prefixLower = filters.prefix.toLowerCase();
            query.andWhereRaw('lower(w.name) LIKE ?', [`${prefixLower}%`]);
            countQueryBase.andWhereRaw('lower(w.name) LIKE ?', [`${prefixLower}%`]);
        }

        // LockType filter
        if (filters.lockType === 'mainlock' || filters.lockType === 'outlock') {
            query.andWhere('w.lock_type', filters.lockType);
            countQueryBase.andWhere('w.lock_type', filters.lockType);
        }
<<<<<<< HEAD

=======
        
>>>>>>> a09eaa9a
        // ExpiryDay filter (day of week)
        if (filters.expiryDay) {
            const dayMap = { 'sunday': 0, 'monday': 1, 'tuesday': 2, 'wednesday': 3, 'thursday': 4, 'friday': 5, 'saturday': 6 };
            const dayNum = dayMap[filters.expiryDay.toLowerCase()];
            if (dayNum !== undefined) {
                query.andWhereRaw("strftime('%w', date(w.expiry_date)) = ?", [dayNum.toString()]);
                countQueryBase.andWhereRaw("strftime('%w', date(w.expiry_date)) = ?", [dayNum.toString()]);
            }
        }

        // Days Owned filter (NEW)
        // This filter is mutually exclusive with expiringDays (which was removed)
        if (filters.daysOwned !== undefined && filters.daysOwned !== null) {
            const daysOwnedInput = parseInt(filters.daysOwned);
            if (!isNaN(daysOwnedInput)) {
                if (daysOwnedInput === 180) { // Worlds that are already expired (or will expire today)
                    const todayEnd = new Date(); // Consider "today" up to its very end for this condition
                    todayEnd.setUTCHours(23, 59, 59, 999);
                    query.andWhere('w.expiry_date', '<=', todayEnd.toISOString());
                    countQueryBase.andWhere('w.expiry_date', '<=', todayEnd.toISOString());
                } else if (daysOwnedInput >= 0 && daysOwnedInput < 180) {
                    // Calculate the exact day for days_left = 180 - daysOwnedInput
                    const targetDaysLeft = 180 - daysOwnedInput;
<<<<<<< HEAD

=======
                    
>>>>>>> a09eaa9a
                    const targetDate = new Date(); // Start with today
                    targetDate.setUTCHours(0,0,0,0); // Start of today UTC
                    targetDate.setUTCDate(targetDate.getUTCDate() + targetDaysLeft); // Add targetDaysLeft

                    const targetStartDateISO = targetDate.toISOString();
<<<<<<< HEAD

=======
                    
>>>>>>> a09eaa9a
                    const targetEndDate = new Date(targetDate);
                    targetEndDate.setUTCDate(targetDate.getUTCDate() + 1); // Start of the next day
                    const targetEndDateISO = targetEndDate.toISOString();

                    query.andWhere('w.expiry_date', '>=', targetStartDateISO)
                         .andWhere('w.expiry_date', '<', targetEndDateISO);
                    countQueryBase.andWhere('w.expiry_date', '>=', targetStartDateISO)
                                  .andWhere('w.expiry_date', '<', targetEndDateISO);
                }
            }
        }
<<<<<<< HEAD

=======
        
>>>>>>> a09eaa9a
        // Count query execution
        const totalResult = await countQueryBase.count({ total: '*' }).first();
        const totalCount = totalResult ? Number(totalResult.total) : 0;

        // Main query execution with pagination and ordering
        query.orderBy('w.expiry_date', 'asc') // Fewer days left = more days owned = higher in sort
             .limit(pageSize)
             .offset((page - 1) * pageSize);
<<<<<<< HEAD

=======
        
>>>>>>> a09eaa9a
        const worlds = await query;
        const formattedWorlds = worlds.map(w => ({ ...w, is_public: !!w.is_public })); // Ensure boolean

        logger.debug(`[DB] getFilteredWorlds returning ${formattedWorlds.length} worlds, total: ${totalCount}`);
        return { worlds: formattedWorlds, total: totalCount };

    } catch (error) {
        logger.error(`[DB] Error in getFilteredWorlds (User: ${userId}, Filters: ${JSON.stringify(filters)}, Page: ${page}):`, error);
        return { worlds: [], total: 0 }; // Consistent return type on error
    }
}

async function updateAllWorldDays() { try { logger.info("[DB] Daily Task: Skipping days_owned increment (relying on expiry_date)."); return 0; } catch (error) { logger.error('[DB] Error in (commented out) updateAllWorldDays:', error); return 0; } }

async function removeExpiredWorlds() { try { const now = new Date(); now.setUTCHours(0, 0, 0, 0); const nowISO = now.toISOString(); const deletedCount = await knexInstance('worlds').where('expiry_date', '<', nowISO).del(); if (deletedCount > 0) logger.info(`[DB] Daily Task: Removed ${deletedCount} expired worlds (Expired before ${nowISO}).`); return deletedCount; } catch (error) { logger.error('[DB] Error removing expired worlds:', error); return 0; } }

async function getWorldCount(userId) { try { const result = await knexInstance('worlds').where({ user_id: userId }).count({ count: '*' }).first(); return result ? Number(result.count) : 0; } catch (error) { logger.error(`[DB] Error getting world count for user ${userId}:`, error); return 0; } }

async function getWorldLockStats(userId) { try { const stats = await knexInstance('worlds').select('lock_type').count({ count: '*' }).where({ user_id: userId }).groupBy('lock_type'); const result = { mainlock: 0, outlock: 0 }; stats.forEach(row => { if (row.lock_type === 'mainlock') result.mainlock = Number(row.count); else if (row.lock_type === 'outlock') result.outlock = Number(row.count); }); return result; } catch (error) { logger.error(`[DB] Error getting lock stats for user ${userId}:`, error); return { mainlock: 0, outlock: 0 }; } }

async function getExpiringWorldCount(userId, days = 7) { try { const targetDate = new Date(); targetDate.setUTCDate(targetDate.getUTCDate() + parseInt(days)); targetDate.setUTCHours(23, 59, 59, 999); const targetDateISO = targetDate.toISOString(); const nowISO = new Date().toISOString(); const result = await knexInstance('worlds').where({ user_id: userId }).andWhere('expiry_date', '<=', targetDateISO).andWhere('expiry_date', '>=', nowISO).count({ count: '*' }).first(); return result ? Number(result.count) : 0; } catch (error) { logger.error(`[DB] Error getting expiring world count (in ${days} days) for user ${userId}:`, error); return 0; } }

async function getMostRecentWorld(userId) { try { const world = await knexInstance('worlds').where({ user_id: userId }).orderBy('added_date', 'desc').select('name', 'added_date').first(); return world || null; } catch (error) { logger.error(`[DB] Error getting most recent world for user ${userId}:`, error); return null; } }

async function getMostRecentWorld(userId) { try { const world = await knexInstance('worlds').where({ user_id: userId }).orderBy('added_date', 'desc').select('name', 'added_date').first(); return world || null; } catch (error) { logger.error(`[DB] Error getting most recent world for user ${userId}:`, error); return null; } }

// --- New function to get worlds expiring soon for a specific user ---
async function getExpiringWorldsForUser(userId, daysUntilExpiry = 7) {
    logger.debug(`[DB] Fetching worlds expiring in ${daysUntilExpiry} days for user ${userId}`);
    try {
        const now = new Date();
        const targetDate = new Date();
        targetDate.setUTCDate(now.getUTCDate() + daysUntilExpiry);
        targetDate.setUTCHours(23, 59, 59, 999); // End of the target day

        const nowISO = now.toISOString();
        const targetDateISO = targetDate.toISOString();

        const worlds = await knexInstance('worlds')
            .where('user_id', userId)
            .andWhere('expiry_date', '>=', nowISO)
            .andWhere('expiry_date', '<=', targetDateISO)
            .orderBy('expiry_date', 'asc')
            .select('name', 'expiry_date', 'custom_id'); // Added custom_id

        logger.debug(`[DB] Found ${worlds.length} worlds expiring for user ${userId} by ${targetDateISO}`);
        return worlds;
    } catch (error) {
        logger.error(`[DB] Error getting expiring worlds for user ${userId}:`, error);
        return []; // Return an empty array in case of an error
    }
}

// --- User Preference Functions ---
async function getUserPreferences(userId) {
    try {
        const user = await knexInstance('users').where({ id: userId }).first();
        if (user) {
            return {
                timezone_offset: user.timezone_offset,
                view_mode: user.view_mode,
                reminder_enabled: !!user.reminder_enabled, // Ensure boolean
                reminder_time_utc: user.reminder_time_utc
            };
        }
        // Return default preferences if user not found or preferences not set
        // This ensures the bot always has some preference values to work with.
        logger.warn(`[DB] User ${userId} not found or preferences missing, returning defaults.`);
        return {
            timezone_offset: 0.0,
            view_mode: 'pc',
            reminder_enabled: false,
            reminder_time_utc: null
        };
    } catch (error) {
        logger.error(`[DB] Error getting preferences for user ${userId}:`, error);
        // Return default preferences on error as a fallback
        return {
            timezone_offset: 0.0,
            view_mode: 'pc',
            reminder_enabled: false,
            reminder_time_utc: null
        };
    }
}

async function updateUserTimezone(userId, timezoneOffset) {
    try {
        const offset = parseFloat(timezoneOffset);
        if (isNaN(offset) || offset < -12.0 || offset > 14.0) {
            logger.warn(`[DB] Invalid timezone offset value for user ${userId}: ${timezoneOffset}`);
            return false; // Indicate failure due to invalid value
        }
        await knexInstance('users').where({ id: userId }).update({ timezone_offset: offset });
        logger.info(`[DB] Updated timezone for user ${userId} to ${offset}`);
        return true;
    } catch (error) {
        logger.error(`[DB] Error updating timezone for user ${userId}:`, error);
        return false;
    }
}

async function updateUserViewMode(userId, viewMode) {
    try {
        if (viewMode !== 'pc' && viewMode !== 'phone') {
            logger.warn(`[DB] Invalid view mode value for user ${userId}: ${viewMode}`);
            return false; // Indicate failure due to invalid value
        }
        await knexInstance('users').where({ id: userId }).update({ view_mode: viewMode });
        logger.info(`[DB] Updated view mode for user ${userId} to ${viewMode}`);
        return true;
    } catch (error) {
        logger.error(`[DB] Error updating view mode for user ${userId}:`, error);
        return false;
    }
}

async function updateUserReminderSettings(userId, reminderEnabled, reminderTimeUtc) {
    try {
        // Basic validation for reminderTimeUtc if reminderEnabled is true
        if (reminderEnabled && reminderTimeUtc) {
            if (!/^\d{2}:\d{2}$/.test(reminderTimeUtc)) {
                 logger.warn(`[DB] Invalid reminder_time_utc format for user ${userId}: ${reminderTimeUtc}`);
                 return false; // Indicate failure
            }
        }
        const effectiveReminderTimeUtc = reminderEnabled ? reminderTimeUtc : null;

        await knexInstance('users').where({ id: userId }).update({
            reminder_enabled: !!reminderEnabled, // Ensure boolean
            reminder_time_utc: effectiveReminderTimeUtc 
        });
        logger.info(`[DB] Updated reminder settings for user ${userId} to enabled: ${!!reminderEnabled}, time: ${effectiveReminderTimeUtc}`);
        return true;
    } catch (error) {
        logger.error(`[DB] Error updating reminder settings for user ${userId}:`, error);
        return false;
    }
}

// Function to get worlds by days left, without pagination (for export)
async function getAllWorldsByDaysLeft(userId, daysLeft, guildId = null) {
    logger.debug(`[DB] getAllWorldsByDaysLeft called - User: ${userId}, DaysLeft: ${daysLeft}, Guild: ${guildId}`);
    
    if (typeof daysLeft !== 'number' || daysLeft < 0) {
        logger.warn(`[DB] getAllWorldsByDaysLeft: Invalid daysLeft parameter: ${daysLeft}`);
        return [];
    }

    const todayUTC = new Date();
    todayUTC.setUTCHours(0, 0, 0, 0); 

    const startDate = new Date(todayUTC);
    startDate.setUTCDate(todayUTC.getUTCDate() + daysLeft); 
    const startDateISO = startDate.toISOString();

    const endDate = new Date(startDate);
    endDate.setUTCDate(startDate.getUTCDate() + 1); 
    const endDateISO = endDate.toISOString();

    logger.debug(`[DB] getAllWorldsByDaysLeft: Target expiry date range: >= ${startDateISO} AND < ${endDateISO}`);

    try {
        let queryBase = knexInstance('worlds as w')
            .where('w.expiry_date', '>=', startDateISO)
            .andWhere('w.expiry_date', '<', endDateISO);

        if (guildId) { 
            queryBase = queryBase.andWhere('w.is_public', true).andWhere('w.guild_id', guildId);
        } else if (userId) { 
            queryBase = queryBase.andWhere('w.user_id', userId);
        } else {
            logger.warn('[DB] getAllWorldsByDaysLeft: Called without userId (for private) or guildId (for public context). Returning empty.');
            return [];
        }

        const worlds = await queryBase
            .leftJoin('users as u', 'w.user_id', 'u.id') 
            .orderBy('w.name', 'asc') // This ordering is primarily for DB consistency, JS sort will refine
            .select('w.*', 'u.username as added_by_tag');
        
        logger.debug(`[DB] getAllWorldsByDaysLeft: Worlds query returned ${worlds.length} rows.`);

        const formattedWorlds = worlds.map(row => ({ ...row, is_public: !!row.is_public }));
        return formattedWorlds;

    } catch (error) {
        logger.error(`[DB] Error in getAllWorldsByDaysLeft (User: ${userId}, Guild: ${guildId}, DaysLeft: ${daysLeft}):`, error);
        return [];
    }
}

// Add this function definition within database.js
async function getWorldsByDaysLeft(userId, daysLeft, guildId = null, page = 1, pageSize = 10 /* Default, calling code should pass CONSTANTS.PAGE_SIZE */) {
    logger.debug(`[DB] getWorldsByDaysLeft called - User: ${userId}, DaysLeft: ${daysLeft}, Guild: ${guildId}, Page: ${page}, PageSize: ${pageSize}`);
    
    if (typeof daysLeft !== 'number' || daysLeft < 0) {
        logger.warn(`[DB] getWorldsByDaysLeft: Invalid daysLeft parameter: ${daysLeft}`);
        return { worlds: [], total: 0 };
    }

    const todayUTC = new Date();
    todayUTC.setUTCHours(0, 0, 0, 0); 

    const startDate = new Date(todayUTC);
    startDate.setUTCDate(todayUTC.getUTCDate() + daysLeft); 
    const startDateISO = startDate.toISOString();

    const endDate = new Date(startDate);
    endDate.setUTCDate(startDate.getUTCDate() + 1); 
    const endDateISO = endDate.toISOString();

    logger.debug(`[DB] getWorldsByDaysLeft: Target expiry date range: >= ${startDateISO} AND < ${endDateISO}`);

    const offset = (page - 1) * pageSize;

    try {
        let queryBase = knexInstance('worlds as w')
            .where('w.expiry_date', '>=', startDateISO)
            .andWhere('w.expiry_date', '<', endDateISO);

        let countBase = knexInstance('worlds')
            .where('expiry_date', '>=', startDateISO)
            .andWhere('expiry_date', '<', endDateISO);

        if (guildId) { 
            queryBase = queryBase.andWhere('w.is_public', true).andWhere('w.guild_id', guildId);
            countBase = countBase.andWhere('is_public', true).andWhere('guild_id', guildId);
        } else if (userId) { 
            queryBase = queryBase.andWhere('w.user_id', userId);
            countBase = countBase.andWhere('user_id', userId);
        } else {
            logger.warn('[DB] getWorldsByDaysLeft: Called without userId (for private) or guildId (for public context). Returning empty.');
            return { worlds: [], total: 0 };
        }

        const worlds = await queryBase
            .leftJoin('users as u', 'w.user_id', 'u.id') 
            .orderBy('w.name', 'asc') 
            .limit(pageSize)
            .offset(offset)
            .select('w.*', 'u.username as added_by_tag');
        
        logger.debug(`[DB] getWorldsByDaysLeft: Worlds query returned ${worlds.length} rows.`);

        const totalResult = await countBase.count({ total: '*' }).first();
        const totalCount = totalResult ? Number(totalResult.total) : 0;
        
        logger.debug(`[DB] getWorldsByDaysLeft: Total count for criteria: ${totalCount}`);

        const formattedWorlds = worlds.map(row => ({ ...row, is_public: !!row.is_public }));
        return { worlds: formattedWorlds, total: totalCount };

    } catch (error) {
        logger.error(`[DB] Error in getWorldsByDaysLeft (User: ${userId}, Guild: ${guildId}, DaysLeft: ${daysLeft}):`, error);
        return { worlds: [], total: 0 };
    }
}

// --- Module Exports ---
// Assign all defined functions to the exports object
module.exports = {
  knex: knexInstance,
  initializeDatabase,
  addUser,
  addWorld,
  updateWorld,
  updateWorldVisibility,
  removeWorld,
  getWorlds,
  getWorldById,
  getWorldByName,
  getWorldByCustomId,
  getPublicWorldsByGuild,
  getPublicWorldByName,
  getPublicWorldByCustomId,
  findWorldByIdentifier,
  getFilteredWorlds,
  getAllFilteredWorlds, // Added new function
  searchWorlds: getFilteredWorlds, // Alias
  updateAllWorldDays,
  removeExpiredWorlds,
  getWorldCount,
  getWorldLockStats,
  getExpiringWorldCount,
  getMostRecentWorld,
  getExpiringWorldsForUser, // Added the new function to exports
  // User Preferences
  getUserPreferences,
  updateUserTimezone,
  updateUserViewMode,
  updateUserReminderSettings,
  getWorldsByDaysLeft, // Add the new function here
  getAllWorldsByDaysLeft, // NEW: Added function to export

  // Bot Profile Functions
  setBotUsername,
  getBotUsername,
  getUserByBotUsername,
  getUser, // Added
  getUserProfileStats, // Added

  // Marketplace Functions
  getLockedWorldForListing,
  isWorldListed,
  createMarketListing,
  getUserDiamondLocksBalance,
  getMarketListings,
  cancelMarketListing,
  updateMarketListingPrice,
  getMarketListingById,
  processMarketPurchase,
  transferLockedWorld,

  // Team Database Functions
  getTeamByName,
  isUserInAnyTeam,
  createTeam,
  generateTeamInvitationCode,
  validateAndUseTeamInvitation,
  getUserTeam,
  getTeamWorlds,
  addWorldToTeam,
  removeWorldFromTeam,
  getTeamDetails,
  leaveTeam,
  removeTeamMember,
  transferTeamOwnership,
  disbandTeam,

  // User Direct Messaging Functions
  getUserForNotification,
  sendMessage,
  getReceivedMessages,
  getMessageById,
  markMessageAsRead,
  markMessageAsUnread, // Added
  deleteMessage,

  // --- Locked Worlds Functions ---
  addLockedWorld,
  getLockedWorlds,
  removeLockedWorld,
  findLockedWorldByName,
  moveWorldToLocks
};

// --- Locked Worlds Functions Implementation ---

async function addLockedWorld(userId, worldName, lockType = 'main', note = null) {
  const worldNameUpper = worldName.toUpperCase();
  // Normalize lockType: 'main' or 'out'. Default to 'main' if invalid.
  const normalizedLockType = ['main', 'out'].includes(String(lockType).toLowerCase()) ? String(lockType).toLowerCase() : 'main';

  try {
    await knexInstance('locked_worlds').insert({
      user_id: userId,
      world_name: worldNameUpper,
      lock_type: normalizedLockType,
      note: note
    });
    logger.info(`[DB] Added world ${worldNameUpper} to locked_worlds for user ${userId} with lock_type ${normalizedLockType}`);
    return { success: true, message: 'World added to locks.' };
  } catch (error) {
    logger.error(`[DB] Error adding world ${worldNameUpper} to locked_worlds for user ${userId}:`, error);
    if (error.code === 'SQLITE_CONSTRAINT' && error.message.includes('UNIQUE constraint failed: locked_worlds.user_id, locked_worlds.world_name')) {
      return { success: false, message: `World ${worldNameUpper} is already in your locked list.` };
    }
    // Check for foreign key constraint if users table is involved, though users table FK was on user_id
    if (error.code === 'SQLITE_CONSTRAINT' && error.message.includes('FOREIGN KEY constraint failed')) {
        logger.error(`[DB] Foreign key constraint failed for user ${userId} when adding ${worldNameUpper} to locks. User might not exist.`);
        return { success: false, message: 'Failed to add world to locks due to a user reference error.' };
    }
    return { success: false, message: 'Failed to add world to locks due to a database error.' };
  }
}

async function getLockedWorlds(userId, page = 1, pageSize = 10, filters = {}) {
  logger.debug(`[DB] Getting locked worlds for user ${userId}, page ${page}, pageSize ${pageSize}, filters: ${JSON.stringify(filters)}`);
  try {
    const query = knexInstance('locked_worlds').where({ user_id: userId });
    const countQuery = knexInstance('locked_worlds').where({ user_id: userId });

    // Apply filters
    if (filters.nameLength) {
      if (filters.nameLength.min) {
        query.andWhereRaw('LENGTH(world_name) >= ?', [filters.nameLength.min]);
        countQuery.andWhereRaw('LENGTH(world_name) >= ?', [filters.nameLength.min]);
      }
      if (filters.nameLength.max) {
        query.andWhereRaw('LENGTH(world_name) <= ?', [filters.nameLength.max]);
        countQuery.andWhereRaw('LENGTH(world_name) <= ?', [filters.nameLength.max]);
      }
    }
    if (filters.prefix) {
      query.andWhereRaw('UPPER(world_name) LIKE ?', [filters.prefix.toUpperCase() + '%']);
      countQuery.andWhereRaw('UPPER(world_name) LIKE ?', [filters.prefix.toUpperCase() + '%']);
    }
    if (filters.lockType && ['main', 'out'].includes(filters.lockType.toLowerCase())) {
      query.where('lock_type', filters.lockType.toLowerCase());
      countQuery.where('lock_type', filters.lockType.toLowerCase());
    }
    if (filters.note) {
      query.andWhereRaw('UPPER(note) LIKE ?', ['%' + filters.note.toUpperCase() + '%']);
      countQuery.andWhereRaw('UPPER(note) LIKE ?', ['%' + filters.note.toUpperCase() + '%']);
    }

    // Get total count
    const totalResult = await countQuery.count({ total: '*' }).first();
    const totalCount = totalResult ? Number(totalResult.total) : 0;

    // Get paginated results
    query.limit(pageSize).offset((page - 1) * pageSize)
         .orderByRaw('LENGTH(world_name) ASC')
         .orderBy('world_name', 'ASC');

    const worlds = await query;

    logger.info(`[DB] Fetched ${worlds.length} locked worlds for user ${userId} (total: ${totalCount})`);
    return { worlds, total: totalCount };

  } catch (error) {
    logger.error(`[DB] Error getting locked worlds for user ${userId}:`, error);
    return { worlds: [], total: 0 };
  }
}

async function removeLockedWorld(userId, worldName) {
  const worldNameUpper = worldName.toUpperCase();
  logger.debug(`[DB] Attempting to remove locked world ${worldNameUpper} for user ${userId}`);
  try {
    const deletedCount = await knexInstance('locked_worlds')
      .where({ user_id: userId })
      .andWhereRaw('world_name = ?', [worldNameUpper]) // Ensure case-sensitive match after uppercasing input
      .del();

    if (deletedCount > 0) {
      logger.info(`[DB] Removed locked world ${worldNameUpper} for user ${userId}`);
      return true;
    } else {
      logger.warn(`[DB] Locked world ${worldNameUpper} not found for user ${userId} or already removed.`);
      return false;
    }
  } catch (error) {
    logger.error(`[DB] Error removing locked world ${worldNameUpper} for user ${userId}:`, error);
    return false;
  }
}

async function findLockedWorldByName(userId, worldName) {
  const worldNameUpper = worldName.toUpperCase();
  logger.debug(`[DB] Searching for locked world ${worldNameUpper} for user ${userId}`);
  try {
    const world = await knexInstance('locked_worlds')
      .where({ user_id: userId })
      .andWhereRaw('world_name = ?', [worldNameUpper]) // Ensure case-sensitive match
      .first();

    if (world) {
      logger.info(`[DB] Found locked world ${worldNameUpper} for user ${userId}`);
    } else {
      logger.debug(`[DB] Locked world ${worldNameUpper} not found for user ${userId}`);
    }
    return world || null;
  } catch (error) {
    logger.error(`[DB] Error finding locked world ${worldNameUpper} for user ${userId}:`, error);
    return null;
  }
}

async function moveWorldToLocks(userId, worldIdToRemove, targetLockType, targetNote) {
  logger.info(`[DB] Attempting to move world ID ${worldIdToRemove} to locks for user ${userId} with type ${targetLockType}`);

  // Normalize lockType: 'main' or 'out'. Default to 'main' if invalid.
  const normalizedTargetLockType = ['main', 'out'].includes(String(targetLockType).toLowerCase())
                                   ? String(targetLockType).toLowerCase()
                                   : 'main';
  try {
    return await knexInstance.transaction(async (trx) => {
      // 1. Fetch the world from `worlds` table
      const worldToMove = await trx('worlds')
        .where({ id: worldIdToRemove, user_id: userId })
        .first();

      if (!worldToMove) {
        logger.warn(`[DB] World ID ${worldIdToRemove} not found in active worlds for user ${userId} during move operation.`);
        // Throw an error to rollback and be caught by the outer catch block
        throw new Error('ACTIVE_WORLD_NOT_FOUND');
      }

      const worldNameUpper = worldToMove.name.toUpperCase(); // Name is already uppercase in `worlds` table based on `addWorld`

      // 2. Check if the world (by name) already exists in `locked_worlds` for that user
      const existingLockedWorld = await trx('locked_worlds')
        .where({ user_id: userId, world_name: worldNameUpper })
        .first();

      if (existingLockedWorld) {
        logger.warn(`[DB] World ${worldNameUpper} (from active world ID ${worldIdToRemove}) already exists in locked_worlds for user ${userId}.`);
        throw new Error('ALREADY_IN_LOCKED_LIST');
      }

      // 3. Delete the world from `worlds` table
      const deletedFromActive = await trx('worlds')
        .where({ id: worldIdToRemove, user_id: userId })
        .del();

      if (deletedFromActive === 0) {
        // This should theoretically be caught by the first check, but as a safeguard:
        logger.error(`[DB] Failed to delete world ID ${worldIdToRemove} from active worlds for user ${userId} during move. It might have been deleted concurrently.`);
        throw new Error('ACTIVE_WORLD_DELETE_FAILED');
      }
      logger.info(`[DB] Deleted world ${worldNameUpper} (ID: ${worldIdToRemove}) from active list for user ${userId}`);

      // 4. Insert the world into `locked_worlds`
      await trx('locked_worlds').insert({
        user_id: userId,
        world_name: worldNameUpper,
        lock_type: normalizedTargetLockType,
        note: targetNote,
        // locked_on_date will default to knex.fn.now() via table schema
      });
      logger.info(`[DB] Inserted ${worldNameUpper} into locked_worlds for user ${userId} with type ${normalizedTargetLockType}`);

      return { success: true, message: `World **${worldNameUpper}** moved to your locked list.` };
    });
  } catch (error) {
    logger.error(`[DB] Error moving world ID ${worldIdToRemove} to locks for user ${userId}:`, error);
    if (error.message === 'ACTIVE_WORLD_NOT_FOUND') {
      return { success: false, message: 'The world to move was not found in your active list.' };
    } else if (error.message === 'ALREADY_IN_LOCKED_LIST') {
      return { success: false, message: 'This world is already in your locked list.' };
    } else if (error.message === 'ACTIVE_WORLD_DELETE_FAILED') {
        return { success: false, message: 'Failed to remove the world from your active list during the move. Please try again.' };
    }
    // Check for unique constraint on locked_worlds again, in case of race conditions if transaction isolation is not perfect
    // or if the ALREADY_IN_LOCKED_LIST check above was bypassed due to complex scenarios.
    if (error.code === 'SQLITE_CONSTRAINT' && error.message.includes('UNIQUE constraint failed: locked_worlds.user_id, locked_worlds.world_name')) {
        return { success: false, message: 'This world is already in your locked list (detected during final insert).' };
    }
    return { success: false, message: 'Failed to move world to locks due to a database error.' };
  }
}<|MERGE_RESOLUTION|>--- conflicted
+++ resolved
@@ -948,11 +948,7 @@
         if (filters.lockType === 'mainlock' || filters.lockType === 'outlock') {
             query.andWhere('w.lock_type', filters.lockType);
         }
-<<<<<<< HEAD
-
-=======
         
->>>>>>> a09eaa9a
         // ExpiryDay filter (day of week)
         if (filters.expiryDay) {
             const dayMap = { 'sunday': 0, 'monday': 1, 'tuesday': 2, 'wednesday': 3, 'thursday': 4, 'friday': 5, 'saturday': 6 };
@@ -966,43 +962,25 @@
         if (filters.daysOwned !== undefined && filters.daysOwned !== null) {
             const daysOwnedInput = parseInt(filters.daysOwned);
             if (!isNaN(daysOwnedInput)) {
-<<<<<<< HEAD
-                if (daysOwnedInput === 180) {
-                    const todayEnd = new Date();
-=======
                 if (daysOwnedInput === 180) { 
                     const todayEnd = new Date(); 
->>>>>>> a09eaa9a
                     todayEnd.setUTCHours(23, 59, 59, 999);
                     query.andWhere('w.expiry_date', '<=', todayEnd.toISOString());
                 } else if (daysOwnedInput >= 0 && daysOwnedInput < 180) {
                     const targetDaysLeft = 180 - daysOwnedInput;
-<<<<<<< HEAD
-                    const targetDate = new Date();
-                    targetDate.setUTCHours(0,0,0,0);
-                    targetDate.setUTCDate(targetDate.getUTCDate() + targetDaysLeft);
-                    const targetStartDateISO = targetDate.toISOString();
-                    const targetEndDate = new Date(targetDate);
-                    targetEndDate.setUTCDate(targetDate.getUTCDate() + 1);
-=======
                     const targetDate = new Date(); 
                     targetDate.setUTCHours(0,0,0,0); 
                     targetDate.setUTCDate(targetDate.getUTCDate() + targetDaysLeft); 
                     const targetStartDateISO = targetDate.toISOString();
                     const targetEndDate = new Date(targetDate);
                     targetEndDate.setUTCDate(targetDate.getUTCDate() + 1); 
->>>>>>> a09eaa9a
                     const targetEndDateISO = targetEndDate.toISOString();
                     query.andWhere('w.expiry_date', '>=', targetStartDateISO)
                          .andWhere('w.expiry_date', '<', targetEndDateISO);
                 }
             }
         }
-<<<<<<< HEAD
-
-=======
         
->>>>>>> a09eaa9a
         // Name Length Filters
         if (filters.nameLengthMin !== undefined && filters.nameLengthMin !== null) {
             const minLength = parseInt(filters.nameLengthMin);
@@ -1019,15 +997,9 @@
 
         // Ordering
         query.orderBy('w.expiry_date', 'asc');
-<<<<<<< HEAD
-
-        const worlds = await query;
-        const formattedWorlds = worlds.map(w => ({ ...w, is_public: !!w.is_public }));
-=======
         
         const worlds = await query;
         const formattedWorlds = worlds.map(w => ({ ...w, is_public: !!w.is_public })); 
->>>>>>> a09eaa9a
 
         logger.debug(`[DB] getAllFilteredWorlds returning ${formattedWorlds.length} worlds`);
         return formattedWorlds;
@@ -1479,11 +1451,7 @@
             query.andWhere('w.lock_type', filters.lockType);
             countQueryBase.andWhere('w.lock_type', filters.lockType);
         }
-<<<<<<< HEAD
-
-=======
         
->>>>>>> a09eaa9a
         // ExpiryDay filter (day of week)
         if (filters.expiryDay) {
             const dayMap = { 'sunday': 0, 'monday': 1, 'tuesday': 2, 'wednesday': 3, 'thursday': 4, 'friday': 5, 'saturday': 6 };
@@ -1507,21 +1475,13 @@
                 } else if (daysOwnedInput >= 0 && daysOwnedInput < 180) {
                     // Calculate the exact day for days_left = 180 - daysOwnedInput
                     const targetDaysLeft = 180 - daysOwnedInput;
-<<<<<<< HEAD
-
-=======
                     
->>>>>>> a09eaa9a
                     const targetDate = new Date(); // Start with today
                     targetDate.setUTCHours(0,0,0,0); // Start of today UTC
                     targetDate.setUTCDate(targetDate.getUTCDate() + targetDaysLeft); // Add targetDaysLeft
 
                     const targetStartDateISO = targetDate.toISOString();
-<<<<<<< HEAD
-
-=======
                     
->>>>>>> a09eaa9a
                     const targetEndDate = new Date(targetDate);
                     targetEndDate.setUTCDate(targetDate.getUTCDate() + 1); // Start of the next day
                     const targetEndDateISO = targetEndDate.toISOString();
@@ -1533,11 +1493,7 @@
                 }
             }
         }
-<<<<<<< HEAD
-
-=======
         
->>>>>>> a09eaa9a
         // Count query execution
         const totalResult = await countQueryBase.count({ total: '*' }).first();
         const totalCount = totalResult ? Number(totalResult.total) : 0;
@@ -1546,11 +1502,7 @@
         query.orderBy('w.expiry_date', 'asc') // Fewer days left = more days owned = higher in sort
              .limit(pageSize)
              .offset((page - 1) * pageSize);
-<<<<<<< HEAD
-
-=======
         
->>>>>>> a09eaa9a
         const worlds = await query;
         const formattedWorlds = worlds.map(w => ({ ...w, is_public: !!w.is_public })); // Ensure boolean
 
