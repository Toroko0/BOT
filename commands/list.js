// list.js

// Imports
const {
  SlashCommandBuilder, ActionRowBuilder, ButtonBuilder, ButtonStyle, StringSelectMenuBuilder, ModalBuilder, TextInputBuilder, TextInputStyle, InteractionType, StringSelectMenuOptionBuilder // Ensure this is imported if used
} = require('discord.js');
const db = require('../database.js');
const utils = require('../utils.js');
const logger = require('../utils/logger.js');
const { table, getBorderCharacters } = require('table');
const { showWorldInfo, showEditWorldModal } = require('./info.js'); // Assuming info.js exports these
const CONSTANTS = require('../utils/constants.js');
const { showSearchModal } = require('./search.js');
const { show179WorldsList } = require('./179.js');

// --- Modal Definitions ---
async function showRemoveWorldModal(interaction) {
  const modal = new ModalBuilder()
    .setCustomId('list_modal_remove') // Command: list, Type: modal, Action: remove
    .setTitle('Remove World')
    .addComponents(
      new ActionRowBuilder().addComponents(
        new TextInputBuilder()
          .setCustomId('worldName')
          .setLabel('World Name or Custom ID to Remove')
          .setPlaceholder('Case-insensitive world name or ID')
          .setStyle(TextInputStyle.Short)
          .setRequired(true)
      )
    );
  await interaction.showModal(modal);
}

async function showShareWorldModal(interaction, isShare) {
  const modal = new ModalBuilder()
    .setCustomId(isShare ? 'list_modal_share' : 'list_modal_unshare') // Command: list, Type: modal, Action: share/unshare
    .setTitle(isShare ? 'Share World' : 'Unshare World')
    .addComponents(
      new ActionRowBuilder().addComponents(
        new TextInputBuilder()
          .setCustomId('worldName')
          .setLabel('World Name or Custom ID')
          .setPlaceholder(`Enter world name or ID to ${isShare ? 'share' : 'unshare'}`)
          .setStyle(TextInputStyle.Short)
          .setRequired(true)
      )
    );
  await interaction.showModal(modal);
}

async function showInfoWorldModal(interaction) {
  const modal = new ModalBuilder()
    .setCustomId('list_modal_info') // Command: list, Type: modal, Action: info
    .setTitle('Get World Info')
    .addComponents(
      new ActionRowBuilder().addComponents(
        new TextInputBuilder()
          .setCustomId('worldName')
          .setLabel('World Name or Custom ID')
          .setPlaceholder('Enter world name or ID')
          .setStyle(TextInputStyle.Short)
          .setRequired(true)
      )
    );
  await interaction.showModal(modal);
}

// Placeholder Add World Modal logic (redirects to slash command)
async function showAddWorldModal(interaction) {
    logger.info(`[list.js] Add World button clicked by ${interaction.user.tag}, redirecting...`);
    await interaction.reply({ content: "Please use the `/addworld` command to add a new world.", flags: 1 << 6 });
}


// --- Core List Display Function ---
async function showWorldsList(interaction, type = 'private', page = 1) {
  // Fetch User Preferences
  let userPrefs = await db.getUserPreferences(interaction.user.id);
  if (!userPrefs) { // Fallback to defaults if not found
      userPrefs = { timezone_offset: 0.0, view_mode: 'pc', reminder_enabled: false, reminder_time_utc: null };
      logger.warn(`[list.js] User ${interaction.user.id} preferences not found, using defaults.`);
  }
  const viewMode = userPrefs.view_mode || 'pc';
  const timezoneOffset = userPrefs.timezone_offset || 0.0;

  logger.debug(`[list.js] User ID ${interaction.user.id} - Fetched Prefs: viewMode=${viewMode}, timezoneOffset=${timezoneOffset}`);
  logger.info(`[list.js] showWorldsList called - Type: ${type}, Page: ${page}, Guild: ${interaction.guildId || 'DM'}, Component: ${interaction.isMessageComponent()}`);
  const isUpdate = interaction.isMessageComponent() || interaction.type === InteractionType.ModalSubmit;
  const replyOpts = { flags: 1 << 6, fetchReply: true };

  if (isUpdate && interaction.isMessageComponent() && !interaction.deferred && !interaction.replied) {
    try { await interaction.deferUpdate(replyOpts); }
    catch (deferError) { logger.error(`[list.js] Failed to defer update: ${deferError.message}`); try { await interaction.followUp({ content: 'Error processing request.', flags: 1 << 6 }); } catch {} return; }
  }

  if (!interaction.guildId) type = 'private';
  logger.info(`[list.js] Final type: ${type}, Page: ${page}`);

  let dbResult = { worlds: [], total: 0 };
  try {
    // Simplified fetch logic: only handles list view, not search results
    if (type === 'public') {
      if (interaction.guildId) { dbResult = await db.getPublicWorldsByGuild(interaction.guildId, page, CONSTANTS.PAGE_SIZE); }
    } else { // private
      dbResult = await db.getWorlds(interaction.user.id, page, CONSTANTS.PAGE_SIZE);
    }
  } catch (error) {
    logger.error(`[list.js] Error fetching worlds:`, error?.stack || error);
    const errorContent = '❌ Sorry, I couldn\'t fetch the worlds list.';
    const opts = { content: errorContent, components: [], embeds: [], flags: 1 << 6 };
    try { if (interaction.deferred || interaction.replied) await interaction.editReply(opts); else await interaction.reply(opts); }
    catch (replyError) { logger.error(`[list.js] Failed to send DB error reply: ${replyError.message}`); }
    return;
  }

  const worlds = dbResult.worlds || [];
  const totalWorlds = dbResult.total || 0;
  const totalPages = totalWorlds > 0 ? Math.ceil(totalWorlds / CONSTANTS.PAGE_SIZE) : 1;
  page = Math.max(1, Math.min(page, totalPages));

  // Add the new sorting block:
  if (worlds && worlds.length > 0) {
    logger.debug(`[list.js] Sorting worlds for display. Initial count: ${worlds.length}`);
    worlds.sort((a, b) => {
        // The primary sort by expiry_date (days_owned) is already done by the database query.
        // This JS sort refines the order for items on the current page.

        // Secondary sort: Number of letters in name (ascending)
        const nameLengthDiff = a.name.length - b.name.length;
        if (nameLengthDiff !== 0) {
            return nameLengthDiff;
        }

        // Tertiary sort: Alphabetical order of name (ascending, case-insensitive)
        return a.name.toLowerCase().localeCompare(b.name.toLowerCase());
    });
    logger.debug('[list.js] Worlds sorted by name length then alphabetically.');
  }

  // === Handle Empty List ===
  if (worlds.length === 0) {
    let emptyMsg = '';
    if (type === 'public') { emptyMsg = interaction.guildId ? `🌐 No public worlds found in this server.` : '🌐 Public worlds only viewable in a server.'; if (totalWorlds > 0) emptyMsg += ` (Page ${page}/${totalPages})`; }
    else { emptyMsg = '🔒 You haven\'t added any worlds yet.'; if (totalWorlds > 0) { emptyMsg = ` Gomen 🙏, no worlds on Page ${page}/${totalPages}.`; } else { emptyMsg += ' Use `/addworld` or the button below!'; } }
    
    const emptyListComponents = [];
    if (type === 'private') { emptyListComponents.push(new ActionRowBuilder().addComponents(new ButtonBuilder().setCustomId('addworld_button_show').setLabel('➕ Add World').setStyle(ButtonStyle.Success))); }
    emptyListComponents.push(new ActionRowBuilder().addComponents(new ButtonBuilder().setCustomId('list_button_search').setLabel('🔍 Search').setStyle(ButtonStyle.Secondary)));
    if (interaction.guildId) { 
        const target = type === 'private' ? 'public' : 'private'; 
        emptyListComponents.push(new ActionRowBuilder().addComponents(new ButtonBuilder().setCustomId(`list_button_switch_${target}_1`).setLabel(`🔄 View ${target === 'public' ? 'Public' : 'Your'} Worlds`).setStyle(ButtonStyle.Secondary))); 
    }
    const opts = { content: emptyMsg, components: emptyListComponents, flags: 1 << 6 };
    try { if (interaction.deferred || interaction.replied) { await interaction.editReply(opts); } else { logger.error(`[list.js] Interaction not deferred/replied in empty list handler: ${interaction.id}.`); await interaction.reply(opts); } }
    catch (replyError) { logger.error(`[list.js] Failed editReply for empty list: ${replyError.message}`, { code: replyError.code }); }
    return;
  }
  // === End Empty Check ===

  logger.info(`[list.js] Displaying worlds (Page ${page}/${totalPages}, Count on page: ${worlds.length}, Total: ${totalWorlds})`);
  let headers;
  let data;
  let tableOutput = '';
  const selectOptions = [];
  let config;

  try {
    logger.debug('[list.js] Populating table data and select options...');

    if (viewMode === 'pc') {
      headers = ['WORLD', 'OWNED', 'LEFT', 'EXPIRES ON', 'LOCK'];
      if (type === 'public') headers.push('ADDED BY');
      data = [headers];

      worlds.forEach((world, index) => {
        logger.debug(`[list.js] PC Processing world #${index + 1} (ID: ${world?.id}, Name: ${world?.name})`);
        if (!world || typeof world !== 'object' || !world.name || !world.expiry_date || !world.lock_type || !world.id) {
          logger.warn(`[list.js] PC Skipping invalid world object: ${JSON.stringify(world)}`); return;
        }
        
        const expiryDateUTC = new Date(world.expiry_date);
        if (isNaN(expiryDateUTC.getTime())) {
          logger.warn(`[list.js] PC Skipping world with invalid expiry date (UTC): ${world.name} (${world.expiry_date})`); return;
        }

        const nowUserLocal = new Date(Date.now() + timezoneOffset * 3600000);
        const expiryUserLocal = new Date(expiryDateUTC.getTime() + timezoneOffset * 3600000);
        
        const expiryDatePart = new Date(Date.UTC(expiryUserLocal.getUTCFullYear(), expiryUserLocal.getUTCMonth(), expiryUserLocal.getUTCDate()));
        const nowDatePart = new Date(Date.UTC(nowUserLocal.getUTCFullYear(), nowUserLocal.getUTCMonth(), nowUserLocal.getUTCDate()));
        const daysLeft = Math.ceil((expiryDatePart.getTime() - nowDatePart.getTime()) / (1000 * 60 * 60 * 24));
        
        const displayedDaysOwned = daysLeft <= 0 ? 180 : Math.max(0, 180 - daysLeft);
        const dayOfWeek = expiryUserLocal.toLocaleDateString('en-US', { weekday: 'short', timeZone: 'UTC' });
        const expiryStr = `${expiryUserLocal.toLocaleDateString('en-US', { timeZone: 'UTC' })} (${dayOfWeek})`;
        const lockTypeShort = world.lock_type.substring(0, 4).toUpperCase();
        
        const row = [world.name.toUpperCase(), displayedDaysOwned.toString(), daysLeft <= 0 ? 'EXP' : daysLeft.toString(), expiryStr, lockTypeShort];
        if (type === 'public') row.push(world.added_by_tag || world.added_by || 'Unknown');
        data.push(row);

        if (selectOptions.length < CONSTANTS.MAX_SELECT_OPTIONS) {
          selectOptions.push({
            label: world.name.toUpperCase().substring(0, 100),
            description: `Expires: ${expiryStr}`.substring(0, 100),
            value: world.id.toString(),
          });
        }
      });

      if (data.length <= 1) { logger.warn("[list.js] PC No valid world data."); const opts = { content: ` Gomen 🙏, no valid worlds on Page ${page}/${totalPages} (PC).`, components: [], flags: 1 << 6 }; if (interaction.deferred || interaction.replied) await interaction.editReply(opts); else await interaction.reply(opts); return; }

      config = {
        columns: [{ alignment: 'left', width: 15, wrapWord: true }, { alignment: 'right', width: 5 }, { alignment: 'right', width: 5 }, { alignment: 'left', width: 18 }, { alignment: 'center', width: 5 }],
        border: getBorderCharacters('norc'),
        header: { alignment: 'center', content: (type === 'public' ? '🌐 PUBLIC WORLDS' : '🔒 YOUR WORLDS') }
      };
      if (type === 'public') config.columns.push({ alignment: 'left', width: 15, wrapWord: true });

    } else if (viewMode === 'phone') {
      headers = ['WORLD', 'OWNED'];
      data = [headers];

      worlds.forEach((world, index) => {
        logger.debug(`[list.js] Phone Processing world #${index + 1} (ID: ${world?.id}, Name: ${world?.name})`);
        if (!world || typeof world !== 'object' || !world.name || !world.expiry_date || !world.lock_type || !world.id) {
          logger.warn(`[list.js] Phone Skipping invalid world object: ${JSON.stringify(world)}`); return;
        }
        const expiryDateUTC = new Date(world.expiry_date);
         if (isNaN(expiryDateUTC.getTime())) {
          logger.warn(`[list.js] Phone Skipping world with invalid expiry date (UTC): ${world.name} (${world.expiry_date})`); return;
        }

        const nowUserLocal = new Date(Date.now() + timezoneOffset * 3600000);
        const expiryUserLocal = new Date(expiryDateUTC.getTime() + timezoneOffset * 3600000);

        const expiryDatePart = new Date(Date.UTC(expiryUserLocal.getUTCFullYear(), expiryUserLocal.getUTCMonth(), expiryUserLocal.getUTCDate()));
        const nowDatePart = new Date(Date.UTC(nowUserLocal.getUTCFullYear(), nowUserLocal.getUTCMonth(), nowUserLocal.getUTCDate()));
        const daysLeft = Math.ceil((expiryDatePart.getTime() - nowDatePart.getTime()) / (1000 * 60 * 60 * 24));
        
        const displayedDaysOwned = daysLeft <= 0 ? 180 : Math.max(0, 180 - daysLeft);
        
        const worldDisplay = `(${world.lock_type.charAt(0).toUpperCase()}) ${world.name.toUpperCase()}`;
        const daysOwnedDisplay = displayedDaysOwned.toString();
        data.push([worldDisplay, daysOwnedDisplay]);
      });

      if (data.length <= 1) { logger.warn("[list.js] Phone No valid world data."); const opts = { content: ` Gomen 🙏, no valid worlds on Page ${page}/${totalPages} (Phone).`, components: [], flags: 1 << 6 }; if (interaction.deferred || interaction.replied) await interaction.editReply(opts); else await interaction.reply(opts); return; }
      
      config = {
        columns: [
            { alignment: 'left', width: 18, wrapWord: true, paddingLeft: 0, paddingRight: 0 }, // For (L) WORLDNAME
            { alignment: 'right', width: 5, paddingLeft: 0, paddingRight: 0 }      // For Days Owned
        ],
        border: getBorderCharacters('norc'),
        header: {
          alignment: 'center',
          content: (type === 'public' ? '🌐 PUBLIC (Phone)' : '🔒 YOURS (Phone)')
        }
      };
    }

    logger.debug('[list.js] Generating table string...');
    try { tableOutput = '```\n' + table(data, config) + '\n```'; if (tableOutput.length > 1990) { let cutOff = tableOutput.lastIndexOf('\n', 1950); if (cutOff === -1) cutOff = 1950; tableOutput = tableOutput.substring(0, cutOff) + '\n... (Table truncated) ...```'; } }
    catch (tableError) { logger.error('[list.js] Table generation failed:', tableError); tableOutput = 'Error generating table.'; throw tableError; }

    // --- Build Components (Revised Instantiation) ---
    const components = [];
    logger.debug('[list.js] Building components...');
    const navRowComponents = [
        new ButtonBuilder().setCustomId(`list_button_prev_${type}_${page}`).setLabel('⬅️ Prev').setStyle(ButtonStyle.Primary).setDisabled(page <= 1),
        new ButtonBuilder().setCustomId(`list_button_page_${type}_${page}`).setLabel(`Page ${page}/${totalPages}`).setStyle(ButtonStyle.Secondary).setDisabled(true),
        new ButtonBuilder().setCustomId(`list_button_next_${type}_${page}`).setLabel('Next ➡️').setStyle(ButtonStyle.Primary).setDisabled(page >= totalPages),
        new ButtonBuilder().setCustomId(`list_button_goto_${type}`).setLabel('Go to').setStyle(ButtonStyle.Secondary)
    ];

    // Toggle view button removed as per subtask

    if (navRowComponents.length > 0) { components.push(new ActionRowBuilder().addComponents(navRowComponents)); logger.debug(`[list.js] Added navRow with ${navRowComponents.length} components.`); } else { logger.warn(`[list.js] navRowComponents was unexpectedly empty.`); }
    
    const actionRow1Components = [];
    if (type === 'private') {
        actionRow1Components.push(
            new ButtonBuilder().setCustomId('addworld_button_show').setLabel('➕ Add').setStyle(ButtonStyle.Success),
            new ButtonBuilder().setCustomId('list_button_remove').setLabel('🗑️ Remove').setStyle(ButtonStyle.Danger),
            new ButtonBuilder().setCustomId('list_button_info').setLabel('ℹ️ Info').setStyle(ButtonStyle.Primary)
        );
    } else {
        actionRow1Components.push(
            new ButtonBuilder().setCustomId('list_button_info').setLabel('ℹ️ Info').setStyle(ButtonStyle.Primary)
        );
    }
    if (actionRow1Components.length > 0) { components.push(new ActionRowBuilder().addComponents(actionRow1Components)); logger.debug(`[list.js] Added actionRow1 with ${actionRow1Components.length} components.`); }
    
    const actionRow2Components = [];
    if (interaction.guildId) {
        const target = type === 'private' ? 'public' : 'private';
        actionRow2Components.push(
            new ButtonBuilder().setCustomId(`list_button_${type === 'private' ? 'share' : 'unshare'}`).setLabel(type === 'private' ? '🔗 Share' : '🔓 Unshare').setStyle(ButtonStyle.Primary),
            new ButtonBuilder().setCustomId(`list_button_switch_${target}_1`).setLabel(`🔄 View ${target === 'public' ? 'Public' : 'Your'}`).setStyle(ButtonStyle.Secondary)
        );
    }
    actionRow2Components.push(
        new ButtonBuilder().setCustomId('list_button_search').setLabel('🔍 Search').setStyle(ButtonStyle.Secondary),
        new ButtonBuilder().setCustomId('list_button_opensettings').setLabel('⚙️ Settings').setStyle(ButtonStyle.Secondary)
    );
<<<<<<< HEAD
    // Add the new "179 Days" button
    actionRow2Components.push(
        new ButtonBuilder()
            .setCustomId('list_button_179days')
            .setLabel('179 Days')
            .setStyle(ButtonStyle.Secondary)
    );
=======

    // Add "View All Worlds (Admin)" button for bot owner on private list view
    const botOwnerId = process.env.BOT_OWNER_ID;
    if (interaction.user.id === botOwnerId && type === 'private') {
        const viewAllButton = new ButtonBuilder()
            .setCustomId('list_button_adminviewall_1') // Page 1 implied, params[1] for page
            .setLabel('🌐 View All Worlds (Admin)')
            .setStyle(ButtonStyle.Secondary); // Or another style like .Danger or .Primary

        // Add to actionRow2Components if space, otherwise create new row (max 5 per row)
        if (actionRow2Components.length < 5) {
            actionRow2Components.push(viewAllButton);
        } else {
            // This case might not be hit if actionRow2Components is already full,
            // but good to have a fallback or ensure space management.
            // For now, assuming it will fit or a new row is needed.
            // If creating a new row:
            // components.push(new ActionRowBuilder().addComponents(viewAllButton));
            // For simplicity, let's assume it fits or we just add it, risking >5 if other buttons are many.
            // A safer approach would be to create a new row if actionRow2Components.length >= 5.
            // For now, just pushing it to the existing row.
            actionRow2Components.push(viewAllButton);
        }
    }

>>>>>>> 56d7f58c
    if (actionRow2Components.length > 0) { components.push(new ActionRowBuilder().addComponents(actionRow2Components)); logger.debug(`[list.js] Added actionRow2 with ${actionRow2Components.length} components.`); }
    
    if (viewMode === 'pc' && selectOptions.length > 0) { const selectMenu = new StringSelectMenuBuilder().setCustomId('list_select_info').setPlaceholder('📋 Select a world for details').addOptions(selectOptions).setMaxValues(1); components.push(new ActionRowBuilder().addComponents(selectMenu)); logger.debug(`[list.js] Added selectRow with 1 component.`); } else { logger.debug(`[list.js] selectRow: No options available or phone mode.`); }
    // --- End Build Components ---

    logger.info(`[list.js] Final assembled components array length: ${components.length}`);
    if (components.some(row => !row.components || row.components.length === 0 || row.components.length > 5)) { logger.error("[list.js] FATAL: Detected an invalid ActionRow before sending!", components.map(r => r.components?.length)); throw new Error("Invalid component structure detected before sending."); }
    try { logger.debug(`[list.js] Components structure: ${JSON.stringify(components.map(row => row.toJSON()), null, 2)}`); } catch (e) { logger.error("[list.js] Failed to stringify components:", e); }

    const finalContent = `${tableOutput}\n📊 Total ${type} worlds: ${totalWorlds}`;
    const finalOpts = { content: finalContent, components: components, embeds: [], fetchReply: true };

    logger.debug('[list.js] Sending final reply/edit...');
    if (interaction.deferred || interaction.replied) { await interaction.editReply(finalOpts); }
    else { logger.error(`[list.js] Interaction not deferred/replied for table display: ${interaction.id}.`); }
    logger.debug('[list.js] Final reply/edit sent successfully.');

  } catch (e) {
    logger.error("[list.js] Error during table/components/reply:", e?.message, { stack: e?.stack, code: e?.code });
    const errorContent = "❌ Sorry, I encountered an error displaying the list.";
    const errorOpts = { content: errorContent, components: [], embeds: [], flags: 1 << 6 };
    try { if (interaction.replied || interaction.deferred) await interaction.editReply(errorOpts); else await interaction.reply(errorOpts); }
    catch (followUpError) { logger.error("[list.js] Failed to send final error message:", followUpError); }
  }
}

// --- Command Definition and Execution ---
module.exports = {
  data: new SlashCommandBuilder()
    .setName('list')
    .setDescription('View your tracked Growtopia worlds or public worlds in this server.'),

  async execute(interaction) {
    try {
      await interaction.deferReply({ flags: 1 << 6 });
    } catch (deferError) {
      logger.error("[list.js] Failed to defer reply in /list execute:", deferError);
      return;
    }
    const initialType = interaction.guildId ? 'private' : 'private';
    await showWorldsList(interaction, initialType, 1);
  },

  // --- Component Handlers ---
  async handleButton(interaction, params) {
    const cooldown = utils.checkCooldown(interaction.user.id, 'list_button');
    if (cooldown.onCooldown) { try { await interaction.reply({ content: `⏱️ Please wait ${cooldown.timeLeft} seconds.`, flags: 1 << 6 }); } catch (e) { logger.error("[list.js] Error sending cooldown message", e)} return; }
    
    const action = params[0];
    let type, page, targetType, targetPage; // viewMode is no longer in params for most buttons

    logger.info(`[list.js] Button Clicked: action=${action}, params=${params}, customId=${interaction.customId}`);

    try {
        switch(action) {
            case 'prev':
                type = params[1] || 'private';
                page = parseInt(params[2]) || 1; // Old: params[3]
                await showWorldsList(interaction, type, Math.max(1, page - 1));
                break;
            case 'next':
                type = params[1] || 'private';
                page = parseInt(params[2]) || 1; // Old: params[3]
                await showWorldsList(interaction, type, page + 1);
                break;
            case 'goto':
                type = params[1] || 'private';
                // viewMode = params[2] || 'pc'; // Removed from customId
                const modal = new ModalBuilder().setCustomId(`list_modal_goto_${type}`).setTitle('Go to Page'); 
                const pageInput = new TextInputBuilder().setCustomId('page_number').setLabel('Page Number').setPlaceholder('Enter page number').setStyle(TextInputStyle.Short).setRequired(true); 
                modal.addComponents(new ActionRowBuilder().addComponents(pageInput)); 
                await interaction.showModal(modal); 
                break;
            case 'switch':
                targetType = params[1]; // e.g. 'public' or 'private'
                // currentViewMode = params[2] || 'pc'; // Removed
                targetPage = parseInt(params[2]) || 1; // Old: params[3]
                if (targetType === 'public' || targetType === 'private') { 
                    await showWorldsList(interaction, targetType, targetPage); 
                } else { 
                    await interaction.reply({ content: 'Invalid switch target type.', flags: 1 << 6 }); 
                } 
                break;
            // case 'toggleview': // Removed
            //     type = params[1] || 'private';
            //     targetViewMode = params[2] || 'pc'; 
            //     page = parseInt(params[3]) || 1;
            //     await showWorldsList(interaction, type, page, targetViewMode); // This would now fetch viewMode internally
            //     break;
            case 'remove': await showRemoveWorldModal(interaction); break;
            case 'info': await showInfoWorldModal(interaction); break;
            case 'share': await showShareWorldModal(interaction, true); break;
            case 'unshare': await showShareWorldModal(interaction, false); break;
            case 'search': await showSearchModal(interaction); break;
            case 'opensettings':
                try {
                    await interaction.deferUpdate({ ephemeral: true }); // Defer the button click
                    const { getSettingsReplyOptions } = require('./settings.js'); // Keep require local if not at top
                    const settingsReplyOptions = await getSettingsReplyOptions(interaction.user.id);
                    await interaction.followUp(settingsReplyOptions); // Send settings as a new ephemeral follow-up
                } catch (error) {
                    logger.error(`[list.js] Error in opensettings button:`, error);
                    // Attempt to send a generic error if followUp itself fails after deferral
                    await interaction.followUp({ content: 'Error opening settings.', flags: 1 << 6 }).catch(e => logger.error('[list.js] Failed to send error for opensettings button:', e));
                }
                break;
            case 'page': 
                logger.info(`[list.js] Page button clicked (display only). Params: ${params.join('_')}. Deferring update.`);
                await interaction.deferUpdate(); 
                break;
            case 'view': // This case might be from an old help button or similar
                type = params[1] || 'private';
                page = parseInt(params[2]) || 1; 
                await showWorldsList(interaction, type, page); // viewMode is fetched internally
                break;
<<<<<<< HEAD
            case '179days': // Matches the customId 'list_button_179days' (action is '179days')
                logger.info(`[list.js] Button Clicked: action=179days, customId=${interaction.customId}`);
                try {
                    // Defer update as show179WorldsList will edit the reply
                    if (!interaction.deferred && !interaction.replied) {
                        await interaction.deferUpdate(); // Ephemeral by default from interaction handler if not specified
                    }
                } catch (deferError) {
                    logger.error(`[list.js] Failed to defer update for 179days button: ${deferError.message}`);
                    // Attempt to send a followup message if deferral fails
                    try {
                        await interaction.followUp({ content: "Error processing your request. Please try again.", flags: 1 << 6 });
                    } catch (followUpError) {
                        logger.error('[list.js] Failed to send followup after 179days defer error:', followUpError);
                    }
                    return; // Stop if deferral failed
                }
                // Call the imported function to display the 179-day list
                // Pass the current interaction and default to page 1
                await show179WorldsList(interaction, 1);
=======
            case 'adminviewall':
                // Permission check (though button only shows for owner, belt-and-suspenders)
                const botOwnerIdCheck = process.env.BOT_OWNER_ID;
                if (interaction.user.id !== botOwnerIdCheck) {
                    await interaction.reply({ content: 'This admin function is not available to you.', ephemeral: true });
                    return;
                }
                // Acknowledge the button click. Since we're sending a new message, reply is fine.
                // await interaction.reply({
                //     content: "To view all worlds from all users, please use the `/admin list` command.\n\n*This button is a shortcut reminder for you as the bot owner.*",
                //     ephemeral: true
                // });
                // break; // Old logic commented out
            // Refined case 'adminviewall'
                const botOwnerIdCheck = process.env.BOT_OWNER_ID;
                if (interaction.user.id !== botOwnerIdCheck) {
                    await interaction.reply({ content: 'This admin function is not available to you.', ephemeral: true });
                    return;
                }
                try {
                    // Using local require for clarity and to ensure up-to-date module if needed.
                    // Ensure admin.js is correctly exporting displayAdminAllWorldsView.
                    const adminCommand = require('./admin.js');
                    if (adminCommand && typeof adminCommand.displayAdminAllWorldsView === 'function') {
                        // displayAdminAllWorldsView will handle its own deferral/reply
                        await adminCommand.displayAdminAllWorldsView(interaction, 1); // Page 1
                    } else {
                        logger.error('[list.js] admin.js or displayAdminAllWorldsView function not found/exported correctly.');
                        await interaction.reply({ content: 'Error: Could not load the admin view functionality.', ephemeral: true });
                    }
                } catch (error) {
                    logger.error(`[list.js] Failed to invoke or execute displayAdminAllWorldsView for adminviewall button:`, error);
                    // Check interaction state before attempting a fallback reply,
                    // as displayAdminAllWorldsView should handle its own deferral/reply.
                    if (!interaction.replied && !interaction.deferred) {
                        await interaction.reply({ content: 'An error occurred trying to switch to admin view.', ephemeral: true }).catch(e => {});
                    }
                    // If displayAdminAllWorldsView deferred but failed before editing, it should have handled its error reply.
                }
>>>>>>> 56d7f58c
                break;
            default: logger.warn(`[list.js] Unknown list button action: ${action}`); await interaction.reply({ content: 'Unknown button action.', flags: 1 << 6 });
        }
    } catch (error) {
        logger.error(`[list.js] Error executing list button handler for action ${action}:`, error?.stack || error);
        const errorReply = { content: 'An error occurred processing this action.', flags: 1 << 6 };
        try { if (!interaction.replied && !interaction.deferred) await interaction.reply(errorReply); else await interaction.followUp(errorReply); } catch {}
    }
  },

  async handleSelectMenu(interaction, params) {
    const cooldown = utils.checkCooldown(interaction.user.id, 'list_select');
    if (cooldown.onCooldown) { try { await interaction.reply({ content: `⏱️ Please wait ${cooldown.timeLeft} seconds.`, flags: 1 << 6 }); } catch (e) { logger.error("[list.js] Error sending cooldown message", e)} return; }
    const action = params[0];
    logger.info(`[list.js] Select Menu Used: action=${action}, customId=${interaction.customId}, values=${interaction.values}`);
    if (action === 'info') {
      if (!interaction.values || interaction.values.length === 0) { await interaction.reply({ content: "No world selected.", flags: 1 << 6 }); return; }
      const worldId = parseInt(interaction.values[0]); if (isNaN(worldId)) { await interaction.reply({ content: "Invalid world ID selected.", flags: 1 << 6 }); return; }
      try {
        let world = await db.getWorldById(worldId); if (!world) { await interaction.reply({ content: `❌ World with ID ${worldId} not found.`, flags: 1 << 6 }); return; }
        if (world.user_id !== interaction.user.id && !world.is_public) { await interaction.reply({ content: '🔒 You do not have permission to view details for this world.', flags: 1 << 6 }); return; }
        await showWorldInfo(interaction, world); // showWorldInfo handles reply/update
      } catch (error) {
        logger.error(`[list.js] Error fetching/showing world info from select menu (ID: ${worldId}):`, error?.stack || error);
        const errorReply = { content: 'An error occurred while fetching world details.', flags: 1 << 6 };
        try { if (!interaction.replied && !interaction.deferred) await interaction.reply(errorReply); else await interaction.followUp(errorReply); } catch {}
      }
    } else { logger.warn(`[list.js] Unhandled list select menu action: ${action}`); await interaction.reply({ content: "Unknown select menu action.", flags: 1 << 6 }); }
  },

  async handleModal(interaction, params) {
    const action = params[0];
    // For goto: params[1] is type. viewMode is no longer part of modal customId.
    // For others, params structure remains the same as they don't involve viewMode in their customId.
    logger.info(`[list.js] Modal Submitted: action=${action}, params=${params}, customId=${interaction.customId}`);
    try {
      switch(action) {
        case 'goto': { 
            const type = params[1] || 'private'; // Type is still part of modal customId
            // const viewMode = params[2] || 'pc'; // viewMode removed from modal customId
            const pageInput = interaction.fields.getTextInputValue('page_number'); 
            const pageNumber = parseInt(pageInput); 
            if (isNaN(pageNumber) || pageNumber < 1) { 
                await interaction.reply({ content: '❌ Invalid page number entered.', flags: 1 << 6 }); 
                return; 
            } 
            await interaction.deferUpdate(); 
            await showWorldsList(interaction, type, pageNumber); // Call without viewMode
            break; 
        }
        case 'remove': {
            // This modal's customId is 'list_modal_remove', so params[1] etc. are not set here.
            const worldIdentifier = interaction.fields.getTextInputValue('worldName').trim();
            const world = await db.findWorldByIdentifier(interaction.user.id, worldIdentifier, null);
            if (!world || world.user_id !== interaction.user.id) { 
                await interaction.reply({ content: `❌ World "**${worldIdentifier}**" not found in your list.`, flags: 1 << 6 }); 
                return; 
            }
            // Note: The remove confirmation buttons (remove_button_confirm_worldId, remove_button_cancel_worldId)
            // are handled by the remove.js command's handleButton, not here.
            // This modal (list_modal_remove) only initiates the confirmation step.
            const confirmId = `remove_button_confirm_${world.id}`; 
            const cancelId = `remove_button_cancel_${world.id}`;
            const row = new ActionRowBuilder().addComponents( 
                new ButtonBuilder().setCustomId(confirmId).setLabel('Confirm Remove').setStyle(ButtonStyle.Danger), 
                new ButtonBuilder().setCustomId(cancelId).setLabel('Cancel').setStyle(ButtonStyle.Secondary) 
            );
            await interaction.reply({ content: `⚠️ Are you sure you want to remove **${world.name.toUpperCase()}**?`, components: [row], flags: 1 << 6 });
            break;
        }
        case 'share': 
        case 'unshare': {
            // These modals customId are 'list_modal_share' or 'list_modal_unshare'
            if (!interaction.guildId) { 
                await interaction.reply({ content: "Sharing/unsharing only possible in a server.", flags: 1 << 6 }); 
                return; 
            }
            const worldIdentifier = interaction.fields.getTextInputValue('worldName').trim(); 
            const world = await db.findWorldByIdentifier(interaction.user.id, worldIdentifier, null);
            if (!world || world.user_id !== interaction.user.id) { 
                await interaction.reply({ content: `❌ World "**${worldIdentifier}**" not found in your list.`, flags: 1 << 6 }); 
                return; 
            }
            const makePublic = (action === 'share'); // 'share' or 'unshare'
            if (makePublic && world.is_public && world.guild_id === interaction.guildId) { 
                await interaction.reply({ content: `🌐 **${world.name.toUpperCase()}** is already public here.`, flags: 1 << 6 }); 
                return; 
            }
            if (!makePublic && !world.is_public) { 
                await interaction.reply({ content: `🔒 **${world.name.toUpperCase()}** is already private.`, flags: 1 << 6 }); 
                return; 
            }
            if (makePublic) { 
                const existingPublic = await db.getPublicWorldByName(world.name, interaction.guildId); 
                if (existingPublic && existingPublic.id !== world.id) { 
                    await interaction.reply({ content: `❌ Another public world named **${world.name.toUpperCase()}** already exists here.`, flags: 1 << 6 }); 
                    return; 
                } 
            }
            const guildToSet = makePublic ? interaction.guildId : null; // Unsharing makes it fully private (guildId=null)
            const success = await db.updateWorldVisibility(world.id, interaction.user.id, makePublic, guildToSet);
            if (success) { 
                await require('./search.js').invalidateSearchCache(); 
                await require('../utils/share_and_history.js').logHistory(world.id, interaction.user.id, action, `World ${world.name.toUpperCase()} ${action}d in guild ${interaction.guildId}`);
                const row = new ActionRowBuilder()
                    .addComponents(
                        new ButtonBuilder()
                            .setCustomId('list_button_view_private_1') // No viewMode needed here, it defaults to pc
                            .setLabel('View My Worlds')
                            .setStyle(ButtonStyle.Primary)
                    );
                await interaction.reply({ content: `✅ **${world.name.toUpperCase()}** is now ${makePublic ? 'public in this server' : 'private'}.`, components: [row], flags: 1 << 6 }); 
            } else { 
                await interaction.reply({ content: `❌ Failed to ${action} **${world.name.toUpperCase()}**.`, flags: 1 << 6 }); 
            }
            break;
        }
        case 'info': { 
            // This modal's customId is 'list_modal_info'
            const worldIdentifier = interaction.fields.getTextInputValue('worldName').trim(); 
            let world = await db.findWorldByIdentifier(interaction.user.id, worldIdentifier, interaction.guildId); 
            if (!world) { 
                await interaction.reply({ content: `❌ World "**${worldIdentifier}**" not found or not accessible.`, flags: 1 << 6 }); 
                return; 
            } 
            await showWorldInfo(interaction, world); // showWorldInfo defaults its own viewMode if needed
            break; 
        }
        default: logger.warn(`[list.js] Unhandled list modal action: ${action} from customId: ${interaction.customId}`); await interaction.reply({ content: "This form submission is not recognized.", flags: 1 << 6 });
      }
    } catch (error) {
      logger.error(`[list.js] Error handling modal ${interaction.customId}:`, error?.stack || error);
      const errorReply = { content: 'An error occurred processing this form.', flags: 1 << 6 };
      try { if (!interaction.replied && !interaction.deferred) await interaction.reply(errorReply); else await interaction.followUp(errorReply); } catch {}
    }
  },
};<|MERGE_RESOLUTION|>--- conflicted
+++ resolved
@@ -98,7 +98,6 @@
 
   let dbResult = { worlds: [], total: 0 };
   try {
-    // Simplified fetch logic: only handles list view, not search results
     if (type === 'public') {
       if (interaction.guildId) { dbResult = await db.getPublicWorldsByGuild(interaction.guildId, page, CONSTANTS.PAGE_SIZE); }
     } else { // private
@@ -118,26 +117,18 @@
   const totalPages = totalWorlds > 0 ? Math.ceil(totalWorlds / CONSTANTS.PAGE_SIZE) : 1;
   page = Math.max(1, Math.min(page, totalPages));
 
-  // Add the new sorting block:
   if (worlds && worlds.length > 0) {
     logger.debug(`[list.js] Sorting worlds for display. Initial count: ${worlds.length}`);
     worlds.sort((a, b) => {
-        // The primary sort by expiry_date (days_owned) is already done by the database query.
-        // This JS sort refines the order for items on the current page.
-
-        // Secondary sort: Number of letters in name (ascending)
         const nameLengthDiff = a.name.length - b.name.length;
         if (nameLengthDiff !== 0) {
             return nameLengthDiff;
         }
-
-        // Tertiary sort: Alphabetical order of name (ascending, case-insensitive)
         return a.name.toLowerCase().localeCompare(b.name.toLowerCase());
     });
     logger.debug('[list.js] Worlds sorted by name length then alphabetically.');
   }
 
-  // === Handle Empty List ===
   if (worlds.length === 0) {
     let emptyMsg = '';
     if (type === 'public') { emptyMsg = interaction.guildId ? `🌐 No public worlds found in this server.` : '🌐 Public worlds only viewable in a server.'; if (totalWorlds > 0) emptyMsg += ` (Page ${page}/${totalPages})`; }
@@ -155,7 +146,6 @@
     catch (replyError) { logger.error(`[list.js] Failed editReply for empty list: ${replyError.message}`, { code: replyError.code }); }
     return;
   }
-  // === End Empty Check ===
 
   logger.info(`[list.js] Displaying worlds (Page ${page}/${totalPages}, Count on page: ${worlds.length}, Total: ${totalWorlds})`);
   let headers;
@@ -177,28 +167,22 @@
         if (!world || typeof world !== 'object' || !world.name || !world.expiry_date || !world.lock_type || !world.id) {
           logger.warn(`[list.js] PC Skipping invalid world object: ${JSON.stringify(world)}`); return;
         }
-        
         const expiryDateUTC = new Date(world.expiry_date);
         if (isNaN(expiryDateUTC.getTime())) {
           logger.warn(`[list.js] PC Skipping world with invalid expiry date (UTC): ${world.name} (${world.expiry_date})`); return;
         }
-
         const nowUserLocal = new Date(Date.now() + timezoneOffset * 3600000);
         const expiryUserLocal = new Date(expiryDateUTC.getTime() + timezoneOffset * 3600000);
-        
         const expiryDatePart = new Date(Date.UTC(expiryUserLocal.getUTCFullYear(), expiryUserLocal.getUTCMonth(), expiryUserLocal.getUTCDate()));
         const nowDatePart = new Date(Date.UTC(nowUserLocal.getUTCFullYear(), nowUserLocal.getUTCMonth(), nowUserLocal.getUTCDate()));
         const daysLeft = Math.ceil((expiryDatePart.getTime() - nowDatePart.getTime()) / (1000 * 60 * 60 * 24));
-        
         const displayedDaysOwned = daysLeft <= 0 ? 180 : Math.max(0, 180 - daysLeft);
         const dayOfWeek = expiryUserLocal.toLocaleDateString('en-US', { weekday: 'short', timeZone: 'UTC' });
         const expiryStr = `${expiryUserLocal.toLocaleDateString('en-US', { timeZone: 'UTC' })} (${dayOfWeek})`;
         const lockTypeShort = world.lock_type.substring(0, 4).toUpperCase();
-        
         const row = [world.name.toUpperCase(), displayedDaysOwned.toString(), daysLeft <= 0 ? 'EXP' : daysLeft.toString(), expiryStr, lockTypeShort];
         if (type === 'public') row.push(world.added_by_tag || world.added_by || 'Unknown');
         data.push(row);
-
         if (selectOptions.length < CONSTANTS.MAX_SELECT_OPTIONS) {
           selectOptions.push({
             label: world.name.toUpperCase().substring(0, 100),
@@ -207,20 +191,16 @@
           });
         }
       });
-
       if (data.length <= 1) { logger.warn("[list.js] PC No valid world data."); const opts = { content: ` Gomen 🙏, no valid worlds on Page ${page}/${totalPages} (PC).`, components: [], flags: 1 << 6 }; if (interaction.deferred || interaction.replied) await interaction.editReply(opts); else await interaction.reply(opts); return; }
-
       config = {
         columns: [{ alignment: 'left', width: 15, wrapWord: true }, { alignment: 'right', width: 5 }, { alignment: 'right', width: 5 }, { alignment: 'left', width: 18 }, { alignment: 'center', width: 5 }],
         border: getBorderCharacters('norc'),
         header: { alignment: 'center', content: (type === 'public' ? '🌐 PUBLIC WORLDS' : '🔒 YOUR WORLDS') }
       };
       if (type === 'public') config.columns.push({ alignment: 'left', width: 15, wrapWord: true });
-
     } else if (viewMode === 'phone') {
       headers = ['WORLD', 'OWNED'];
       data = [headers];
-
       worlds.forEach((world, index) => {
         logger.debug(`[list.js] Phone Processing world #${index + 1} (ID: ${world?.id}, Name: ${world?.name})`);
         if (!world || typeof world !== 'object' || !world.name || !world.expiry_date || !world.lock_type || !world.id) {
@@ -230,41 +210,30 @@
          if (isNaN(expiryDateUTC.getTime())) {
           logger.warn(`[list.js] Phone Skipping world with invalid expiry date (UTC): ${world.name} (${world.expiry_date})`); return;
         }
-
         const nowUserLocal = new Date(Date.now() + timezoneOffset * 3600000);
         const expiryUserLocal = new Date(expiryDateUTC.getTime() + timezoneOffset * 3600000);
-
         const expiryDatePart = new Date(Date.UTC(expiryUserLocal.getUTCFullYear(), expiryUserLocal.getUTCMonth(), expiryUserLocal.getUTCDate()));
         const nowDatePart = new Date(Date.UTC(nowUserLocal.getUTCFullYear(), nowUserLocal.getUTCMonth(), nowUserLocal.getUTCDate()));
         const daysLeft = Math.ceil((expiryDatePart.getTime() - nowDatePart.getTime()) / (1000 * 60 * 60 * 24));
-        
         const displayedDaysOwned = daysLeft <= 0 ? 180 : Math.max(0, 180 - daysLeft);
-        
         const worldDisplay = `(${world.lock_type.charAt(0).toUpperCase()}) ${world.name.toUpperCase()}`;
         const daysOwnedDisplay = displayedDaysOwned.toString();
         data.push([worldDisplay, daysOwnedDisplay]);
       });
-
       if (data.length <= 1) { logger.warn("[list.js] Phone No valid world data."); const opts = { content: ` Gomen 🙏, no valid worlds on Page ${page}/${totalPages} (Phone).`, components: [], flags: 1 << 6 }; if (interaction.deferred || interaction.replied) await interaction.editReply(opts); else await interaction.reply(opts); return; }
-      
       config = {
-        columns: [
-            { alignment: 'left', width: 18, wrapWord: true, paddingLeft: 0, paddingRight: 0 }, // For (L) WORLDNAME
-            { alignment: 'right', width: 5, paddingLeft: 0, paddingRight: 0 }      // For Days Owned
-        ],
+        columns: [ { alignment: 'left', width: 18, wrapWord: true, paddingLeft: 0, paddingRight: 0 }, { alignment: 'right', width: 5, paddingLeft: 0, paddingRight: 0 } ],
         border: getBorderCharacters('norc'),
-        header: {
-          alignment: 'center',
-          content: (type === 'public' ? '🌐 PUBLIC (Phone)' : '🔒 YOURS (Phone)')
-        }
+        header: { alignment: 'center', content: (type === 'public' ? '🌐 PUBLIC (Phone)' : '🔒 YOURS (Phone)') }
       };
     }
 
     logger.debug('[list.js] Generating table string...');
-    try { tableOutput = '```\n' + table(data, config) + '\n```'; if (tableOutput.length > 1990) { let cutOff = tableOutput.lastIndexOf('\n', 1950); if (cutOff === -1) cutOff = 1950; tableOutput = tableOutput.substring(0, cutOff) + '\n... (Table truncated) ...```'; } }
+    try { tableOutput = `\`\`\`
+${table(data, config)}
+\`\`\``; if (tableOutput.length > 1990) { let cutOff = tableOutput.lastIndexOf('\n', 1950); if (cutOff === -1) cutOff = 1950; tableOutput = tableOutput.substring(0, cutOff) + '\n... (Table truncated) ...```'; } }
     catch (tableError) { logger.error('[list.js] Table generation failed:', tableError); tableOutput = 'Error generating table.'; throw tableError; }
 
-    // --- Build Components (Revised Instantiation) ---
     const components = [];
     logger.debug('[list.js] Building components...');
     const navRowComponents = [
@@ -273,10 +242,7 @@
         new ButtonBuilder().setCustomId(`list_button_next_${type}_${page}`).setLabel('Next ➡️').setStyle(ButtonStyle.Primary).setDisabled(page >= totalPages),
         new ButtonBuilder().setCustomId(`list_button_goto_${type}`).setLabel('Go to').setStyle(ButtonStyle.Secondary)
     ];
-
-    // Toggle view button removed as per subtask
-
-    if (navRowComponents.length > 0) { components.push(new ActionRowBuilder().addComponents(navRowComponents)); logger.debug(`[list.js] Added navRow with ${navRowComponents.length} components.`); } else { logger.warn(`[list.js] navRowComponents was unexpectedly empty.`); }
+    if (navRowComponents.length > 0) { components.push(new ActionRowBuilder().addComponents(navRowComponents)); }
     
     const actionRow1Components = [];
     if (type === 'private') {
@@ -285,12 +251,21 @@
             new ButtonBuilder().setCustomId('list_button_remove').setLabel('🗑️ Remove').setStyle(ButtonStyle.Danger),
             new ButtonBuilder().setCustomId('list_button_info').setLabel('ℹ️ Info').setStyle(ButtonStyle.Primary)
         );
-    } else {
+        const botOwnerId = process.env.BOT_OWNER_ID;
+        if (interaction.user.id === botOwnerId) { 
+            actionRow1Components.push(
+                new ButtonBuilder()
+                    .setCustomId('list_button_adminviewall_1') 
+                    .setLabel('🌐 View All (Admin)') 
+                    .setStyle(ButtonStyle.Secondary)
+            );
+        }
+    } else { 
         actionRow1Components.push(
             new ButtonBuilder().setCustomId('list_button_info').setLabel('ℹ️ Info').setStyle(ButtonStyle.Primary)
         );
     }
-    if (actionRow1Components.length > 0) { components.push(new ActionRowBuilder().addComponents(actionRow1Components)); logger.debug(`[list.js] Added actionRow1 with ${actionRow1Components.length} components.`); }
+    if (actionRow1Components.length > 0) { components.push(new ActionRowBuilder().addComponents(actionRow1Components)); }
     
     const actionRow2Components = [];
     if (interaction.guildId) {
@@ -304,51 +279,22 @@
         new ButtonBuilder().setCustomId('list_button_search').setLabel('🔍 Search').setStyle(ButtonStyle.Secondary),
         new ButtonBuilder().setCustomId('list_button_opensettings').setLabel('⚙️ Settings').setStyle(ButtonStyle.Secondary)
     );
-<<<<<<< HEAD
-    // Add the new "179 Days" button
     actionRow2Components.push(
         new ButtonBuilder()
             .setCustomId('list_button_179days')
             .setLabel('179 Days')
             .setStyle(ButtonStyle.Secondary)
     );
-=======
-
-    // Add "View All Worlds (Admin)" button for bot owner on private list view
-    const botOwnerId = process.env.BOT_OWNER_ID;
-    if (interaction.user.id === botOwnerId && type === 'private') {
-        const viewAllButton = new ButtonBuilder()
-            .setCustomId('list_button_adminviewall_1') // Page 1 implied, params[1] for page
-            .setLabel('🌐 View All Worlds (Admin)')
-            .setStyle(ButtonStyle.Secondary); // Or another style like .Danger or .Primary
-
-        // Add to actionRow2Components if space, otherwise create new row (max 5 per row)
-        if (actionRow2Components.length < 5) {
-            actionRow2Components.push(viewAllButton);
-        } else {
-            // This case might not be hit if actionRow2Components is already full,
-            // but good to have a fallback or ensure space management.
-            // For now, assuming it will fit or a new row is needed.
-            // If creating a new row:
-            // components.push(new ActionRowBuilder().addComponents(viewAllButton));
-            // For simplicity, let's assume it fits or we just add it, risking >5 if other buttons are many.
-            // A safer approach would be to create a new row if actionRow2Components.length >= 5.
-            // For now, just pushing it to the existing row.
-            actionRow2Components.push(viewAllButton);
-        }
-    }
-
->>>>>>> 56d7f58c
-    if (actionRow2Components.length > 0) { components.push(new ActionRowBuilder().addComponents(actionRow2Components)); logger.debug(`[list.js] Added actionRow2 with ${actionRow2Components.length} components.`); }
+    if (actionRow2Components.length > 0) { components.push(new ActionRowBuilder().addComponents(actionRow2Components)); }
     
-    if (viewMode === 'pc' && selectOptions.length > 0) { const selectMenu = new StringSelectMenuBuilder().setCustomId('list_select_info').setPlaceholder('📋 Select a world for details').addOptions(selectOptions).setMaxValues(1); components.push(new ActionRowBuilder().addComponents(selectMenu)); logger.debug(`[list.js] Added selectRow with 1 component.`); } else { logger.debug(`[list.js] selectRow: No options available or phone mode.`); }
-    // --- End Build Components ---
+    if (viewMode === 'pc' && selectOptions.length > 0) { const selectMenu = new StringSelectMenuBuilder().setCustomId('list_select_info').setPlaceholder('📋 Select a world for details').addOptions(selectOptions).setMaxValues(1); components.push(new ActionRowBuilder().addComponents(selectMenu)); }
 
     logger.info(`[list.js] Final assembled components array length: ${components.length}`);
     if (components.some(row => !row.components || row.components.length === 0 || row.components.length > 5)) { logger.error("[list.js] FATAL: Detected an invalid ActionRow before sending!", components.map(r => r.components?.length)); throw new Error("Invalid component structure detected before sending."); }
     try { logger.debug(`[list.js] Components structure: ${JSON.stringify(components.map(row => row.toJSON()), null, 2)}`); } catch (e) { logger.error("[list.js] Failed to stringify components:", e); }
 
-    const finalContent = `${tableOutput}\n📊 Total ${type} worlds: ${totalWorlds}`;
+    const finalContent = `${tableOutput}
+📊 Total ${type} worlds: ${totalWorlds}`;
     const finalOpts = { content: finalContent, components: components, embeds: [], fetchReply: true };
 
     logger.debug('[list.js] Sending final reply/edit...');
@@ -365,7 +311,6 @@
   }
 }
 
-// --- Command Definition and Execution ---
 module.exports = {
   data: new SlashCommandBuilder()
     .setName('list')
@@ -382,13 +327,12 @@
     await showWorldsList(interaction, initialType, 1);
   },
 
-  // --- Component Handlers ---
   async handleButton(interaction, params) {
     const cooldown = utils.checkCooldown(interaction.user.id, 'list_button');
     if (cooldown.onCooldown) { try { await interaction.reply({ content: `⏱️ Please wait ${cooldown.timeLeft} seconds.`, flags: 1 << 6 }); } catch (e) { logger.error("[list.js] Error sending cooldown message", e)} return; }
     
     const action = params[0];
-    let type, page, targetType, targetPage; // viewMode is no longer in params for most buttons
+    let type, page, targetType, targetPage; 
 
     logger.info(`[list.js] Button Clicked: action=${action}, params=${params}, customId=${interaction.customId}`);
 
@@ -396,38 +340,30 @@
         switch(action) {
             case 'prev':
                 type = params[1] || 'private';
-                page = parseInt(params[2]) || 1; // Old: params[3]
+                page = parseInt(params[2]) || 1; 
                 await showWorldsList(interaction, type, Math.max(1, page - 1));
                 break;
             case 'next':
                 type = params[1] || 'private';
-                page = parseInt(params[2]) || 1; // Old: params[3]
+                page = parseInt(params[2]) || 1; 
                 await showWorldsList(interaction, type, page + 1);
                 break;
             case 'goto':
                 type = params[1] || 'private';
-                // viewMode = params[2] || 'pc'; // Removed from customId
                 const modal = new ModalBuilder().setCustomId(`list_modal_goto_${type}`).setTitle('Go to Page'); 
                 const pageInput = new TextInputBuilder().setCustomId('page_number').setLabel('Page Number').setPlaceholder('Enter page number').setStyle(TextInputStyle.Short).setRequired(true); 
                 modal.addComponents(new ActionRowBuilder().addComponents(pageInput)); 
                 await interaction.showModal(modal); 
                 break;
             case 'switch':
-                targetType = params[1]; // e.g. 'public' or 'private'
-                // currentViewMode = params[2] || 'pc'; // Removed
-                targetPage = parseInt(params[2]) || 1; // Old: params[3]
+                targetType = params[1]; 
+                targetPage = parseInt(params[2]) || 1; 
                 if (targetType === 'public' || targetType === 'private') { 
                     await showWorldsList(interaction, targetType, targetPage); 
                 } else { 
                     await interaction.reply({ content: 'Invalid switch target type.', flags: 1 << 6 }); 
                 } 
                 break;
-            // case 'toggleview': // Removed
-            //     type = params[1] || 'private';
-            //     targetViewMode = params[2] || 'pc'; 
-            //     page = parseInt(params[3]) || 1;
-            //     await showWorldsList(interaction, type, page, targetViewMode); // This would now fetch viewMode internally
-            //     break;
             case 'remove': await showRemoveWorldModal(interaction); break;
             case 'info': await showInfoWorldModal(interaction); break;
             case 'share': await showShareWorldModal(interaction, true); break;
@@ -435,89 +371,75 @@
             case 'search': await showSearchModal(interaction); break;
             case 'opensettings':
                 try {
-                    await interaction.deferUpdate({ ephemeral: true }); // Defer the button click
-                    const { getSettingsReplyOptions } = require('./settings.js'); // Keep require local if not at top
+                    if (!interaction.deferred && !interaction.replied) {
+                         await interaction.deferUpdate();
+                    } else if (interaction.replied && !interaction.deferred) {
+                         logger.warn("[list.js] opensettings: Interaction replied but not deferred.");
+                    }
+                    const { getSettingsReplyOptions } = require('./settings.js'); 
                     const settingsReplyOptions = await getSettingsReplyOptions(interaction.user.id);
-                    await interaction.followUp(settingsReplyOptions); // Send settings as a new ephemeral follow-up
+                    await interaction.followUp(settingsReplyOptions); 
                 } catch (error) {
                     logger.error(`[list.js] Error in opensettings button:`, error);
-                    // Attempt to send a generic error if followUp itself fails after deferral
-                    await interaction.followUp({ content: 'Error opening settings.', flags: 1 << 6 }).catch(e => logger.error('[list.js] Failed to send error for opensettings button:', e));
+                    if (!interaction.replied || interaction.deferred) {
+                         await interaction.editReply({ content: 'Error opening settings.', components: [], embeds: [], flags: 1 << 6 }).catch(async () => {
+                              await interaction.followUp({ content: 'Error opening settings.', flags: 1 << 6 });
+                         });
+                    } else {
+                         await interaction.followUp({ content: 'Error opening settings.', flags: 1 << 6 });
+                    }
                 }
                 break;
             case 'page': 
                 logger.info(`[list.js] Page button clicked (display only). Params: ${params.join('_')}. Deferring update.`);
                 await interaction.deferUpdate(); 
                 break;
-            case 'view': // This case might be from an old help button or similar
+            case 'view': 
                 type = params[1] || 'private';
                 page = parseInt(params[2]) || 1; 
-                await showWorldsList(interaction, type, page); // viewMode is fetched internally
-                break;
-<<<<<<< HEAD
-            case '179days': // Matches the customId 'list_button_179days' (action is '179days')
+                await showWorldsList(interaction, type, page); 
+                break;
+            case '179days': 
                 logger.info(`[list.js] Button Clicked: action=179days, customId=${interaction.customId}`);
                 try {
-                    // Defer update as show179WorldsList will edit the reply
                     if (!interaction.deferred && !interaction.replied) {
-                        await interaction.deferUpdate(); // Ephemeral by default from interaction handler if not specified
+                        await interaction.deferUpdate(); 
                     }
                 } catch (deferError) {
                     logger.error(`[list.js] Failed to defer update for 179days button: ${deferError.message}`);
-                    // Attempt to send a followup message if deferral fails
                     try {
                         await interaction.followUp({ content: "Error processing your request. Please try again.", flags: 1 << 6 });
                     } catch (followUpError) {
                         logger.error('[list.js] Failed to send followup after 179days defer error:', followUpError);
                     }
-                    return; // Stop if deferral failed
+                    return; 
                 }
-                // Call the imported function to display the 179-day list
-                // Pass the current interaction and default to page 1
                 await show179WorldsList(interaction, 1);
-=======
+                break;
             case 'adminviewall':
-                // Permission check (though button only shows for owner, belt-and-suspenders)
-                const botOwnerIdCheck = process.env.BOT_OWNER_ID;
+                const botOwnerIdCheck = process.env.BOT_OWNER_ID; 
                 if (interaction.user.id !== botOwnerIdCheck) {
-                    await interaction.reply({ content: 'This admin function is not available to you.', ephemeral: true });
-                    return;
-                }
-                // Acknowledge the button click. Since we're sending a new message, reply is fine.
-                // await interaction.reply({
-                //     content: "To view all worlds from all users, please use the `/admin list` command.\n\n*This button is a shortcut reminder for you as the bot owner.*",
-                //     ephemeral: true
-                // });
-                // break; // Old logic commented out
-            // Refined case 'adminviewall'
-                const botOwnerIdCheck = process.env.BOT_OWNER_ID;
-                if (interaction.user.id !== botOwnerIdCheck) {
-                    await interaction.reply({ content: 'This admin function is not available to you.', ephemeral: true });
+                    await interaction.reply({ content: 'This admin function is not available to you.', flags: 1 << 6 });
                     return;
                 }
                 try {
-                    // Using local require for clarity and to ensure up-to-date module if needed.
-                    // Ensure admin.js is correctly exporting displayAdminAllWorldsView.
-                    const adminCommand = require('./admin.js');
+                    const adminCommand = require('./admin.js'); 
                     if (adminCommand && typeof adminCommand.displayAdminAllWorldsView === 'function') {
-                        // displayAdminAllWorldsView will handle its own deferral/reply
-                        await adminCommand.displayAdminAllWorldsView(interaction, 1); // Page 1
+                        await adminCommand.displayAdminAllWorldsView(interaction, 1); 
                     } else {
                         logger.error('[list.js] admin.js or displayAdminAllWorldsView function not found/exported correctly.');
-                        await interaction.reply({ content: 'Error: Could not load the admin view functionality.', ephemeral: true });
+                        await interaction.reply({ content: 'Error: Could not load the admin view functionality.', flags: 1 << 6 });
                     }
                 } catch (error) {
                     logger.error(`[list.js] Failed to invoke or execute displayAdminAllWorldsView for adminviewall button:`, error);
-                    // Check interaction state before attempting a fallback reply,
-                    // as displayAdminAllWorldsView should handle its own deferral/reply.
                     if (!interaction.replied && !interaction.deferred) {
-                        await interaction.reply({ content: 'An error occurred trying to switch to admin view.', ephemeral: true }).catch(e => {});
+                        await interaction.reply({ content: 'An error occurred trying to switch to admin view.', flags: 1 << 6 }).catch(e => {});
                     }
-                    // If displayAdminAllWorldsView deferred but failed before editing, it should have handled its error reply.
                 }
->>>>>>> 56d7f58c
-                break;
-            default: logger.warn(`[list.js] Unknown list button action: ${action}`); await interaction.reply({ content: 'Unknown button action.', flags: 1 << 6 });
+                break;
+            default: 
+                logger.warn(`[list.js] Unknown list button action: ${action}`); 
+                await interaction.reply({ content: 'Unknown button action.', flags: 1 << 6 });
         }
     } catch (error) {
         logger.error(`[list.js] Error executing list button handler for action ${action}:`, error?.stack || error);
@@ -537,7 +459,7 @@
       try {
         let world = await db.getWorldById(worldId); if (!world) { await interaction.reply({ content: `❌ World with ID ${worldId} not found.`, flags: 1 << 6 }); return; }
         if (world.user_id !== interaction.user.id && !world.is_public) { await interaction.reply({ content: '🔒 You do not have permission to view details for this world.', flags: 1 << 6 }); return; }
-        await showWorldInfo(interaction, world); // showWorldInfo handles reply/update
+        await showWorldInfo(interaction, world); 
       } catch (error) {
         logger.error(`[list.js] Error fetching/showing world info from select menu (ID: ${worldId}):`, error?.stack || error);
         const errorReply = { content: 'An error occurred while fetching world details.', flags: 1 << 6 };
@@ -548,14 +470,11 @@
 
   async handleModal(interaction, params) {
     const action = params[0];
-    // For goto: params[1] is type. viewMode is no longer part of modal customId.
-    // For others, params structure remains the same as they don't involve viewMode in their customId.
     logger.info(`[list.js] Modal Submitted: action=${action}, params=${params}, customId=${interaction.customId}`);
     try {
       switch(action) {
         case 'goto': { 
-            const type = params[1] || 'private'; // Type is still part of modal customId
-            // const viewMode = params[2] || 'pc'; // viewMode removed from modal customId
+            const type = params[1] || 'private'; 
             const pageInput = interaction.fields.getTextInputValue('page_number'); 
             const pageNumber = parseInt(pageInput); 
             if (isNaN(pageNumber) || pageNumber < 1) { 
@@ -563,20 +482,16 @@
                 return; 
             } 
             await interaction.deferUpdate(); 
-            await showWorldsList(interaction, type, pageNumber); // Call without viewMode
+            await showWorldsList(interaction, type, pageNumber); 
             break; 
         }
         case 'remove': {
-            // This modal's customId is 'list_modal_remove', so params[1] etc. are not set here.
             const worldIdentifier = interaction.fields.getTextInputValue('worldName').trim();
             const world = await db.findWorldByIdentifier(interaction.user.id, worldIdentifier, null);
             if (!world || world.user_id !== interaction.user.id) { 
                 await interaction.reply({ content: `❌ World "**${worldIdentifier}**" not found in your list.`, flags: 1 << 6 }); 
                 return; 
             }
-            // Note: The remove confirmation buttons (remove_button_confirm_worldId, remove_button_cancel_worldId)
-            // are handled by the remove.js command's handleButton, not here.
-            // This modal (list_modal_remove) only initiates the confirmation step.
             const confirmId = `remove_button_confirm_${world.id}`; 
             const cancelId = `remove_button_cancel_${world.id}`;
             const row = new ActionRowBuilder().addComponents( 
@@ -588,7 +503,6 @@
         }
         case 'share': 
         case 'unshare': {
-            // These modals customId are 'list_modal_share' or 'list_modal_unshare'
             if (!interaction.guildId) { 
                 await interaction.reply({ content: "Sharing/unsharing only possible in a server.", flags: 1 << 6 }); 
                 return; 
@@ -599,7 +513,7 @@
                 await interaction.reply({ content: `❌ World "**${worldIdentifier}**" not found in your list.`, flags: 1 << 6 }); 
                 return; 
             }
-            const makePublic = (action === 'share'); // 'share' or 'unshare'
+            const makePublic = (action === 'share'); 
             if (makePublic && world.is_public && world.guild_id === interaction.guildId) { 
                 await interaction.reply({ content: `🌐 **${world.name.toUpperCase()}** is already public here.`, flags: 1 << 6 }); 
                 return; 
@@ -615,7 +529,7 @@
                     return; 
                 } 
             }
-            const guildToSet = makePublic ? interaction.guildId : null; // Unsharing makes it fully private (guildId=null)
+            const guildToSet = makePublic ? interaction.guildId : null; 
             const success = await db.updateWorldVisibility(world.id, interaction.user.id, makePublic, guildToSet);
             if (success) { 
                 await require('./search.js').invalidateSearchCache(); 
@@ -623,25 +537,24 @@
                 const row = new ActionRowBuilder()
                     .addComponents(
                         new ButtonBuilder()
-                            .setCustomId('list_button_view_private_1') // No viewMode needed here, it defaults to pc
+                            .setCustomId('list_button_view_private_1') 
                             .setLabel('View My Worlds')
                             .setStyle(ButtonStyle.Primary)
                     );
                 await interaction.reply({ content: `✅ **${world.name.toUpperCase()}** is now ${makePublic ? 'public in this server' : 'private'}.`, components: [row], flags: 1 << 6 }); 
             } else { 
-                await interaction.reply({ content: `❌ Failed to ${action} **${world.name.toUpperCase()}**.`, flags: 1 << 6 }); 
+                await interaction.reply({ content: `❌ Failed to ${action} **${world.name.toUpperCase()}**.` , flags: 1 << 6 }); 
             }
             break;
         }
         case 'info': { 
-            // This modal's customId is 'list_modal_info'
             const worldIdentifier = interaction.fields.getTextInputValue('worldName').trim(); 
             let world = await db.findWorldByIdentifier(interaction.user.id, worldIdentifier, interaction.guildId); 
             if (!world) { 
                 await interaction.reply({ content: `❌ World "**${worldIdentifier}**" not found or not accessible.`, flags: 1 << 6 }); 
                 return; 
             } 
-            await showWorldInfo(interaction, world); // showWorldInfo defaults its own viewMode if needed
+            await showWorldInfo(interaction, world); 
             break; 
         }
         default: logger.warn(`[list.js] Unhandled list modal action: ${action} from customId: ${interaction.customId}`); await interaction.reply({ content: "This form submission is not recognized.", flags: 1 << 6 });
